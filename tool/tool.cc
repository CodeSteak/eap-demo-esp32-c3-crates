/* Copyright (c) 2014, Google Inc.
 *
 * Permission to use, copy, modify, and/or distribute this software for any
 * purpose with or without fee is hereby granted, provided that the above
 * copyright notice and this permission notice appear in all copies.
 *
 * THE SOFTWARE IS PROVIDED "AS IS" AND THE AUTHOR DISCLAIMS ALL WARRANTIES
 * WITH REGARD TO THIS SOFTWARE INCLUDING ALL IMPLIED WARRANTIES OF
 * MERCHANTABILITY AND FITNESS. IN NO EVENT SHALL THE AUTHOR BE LIABLE FOR ANY
 * SPECIAL, DIRECT, INDIRECT, OR CONSEQUENTIAL DAMAGES OR ANY DAMAGES
 * WHATSOEVER RESULTING FROM LOSS OF USE, DATA OR PROFITS, WHETHER IN AN ACTION
 * OF CONTRACT, NEGLIGENCE OR OTHER TORTIOUS ACTION, ARISING OUT OF OR IN
 * CONNECTION WITH THE USE OR PERFORMANCE OF THIS SOFTWARE. */

#include <string>
#include <vector>

#include <openssl/crypto.h>
#include <openssl/err.h>

#if defined(OPENSSL_WINDOWS)
#include <fcntl.h>
#include <io.h>
#else
#include <libgen.h>
#endif


bool Rand(const std::vector<std::string> &args);
bool SHA1Sum(const std::vector<std::string> &args);
bool SHA224Sum(const std::vector<std::string> &args);
bool SHA256Sum(const std::vector<std::string> &args);
bool SHA384Sum(const std::vector<std::string> &args);
bool SHA512Sum(const std::vector<std::string> &args);
bool Speed(const std::vector<std::string> &args);

typedef bool (*tool_func_t)(const std::vector<std::string> &args);

struct Tool {
  char name[16];
  tool_func_t func;
};

static const Tool kTools[] = {
  { "rand", Rand },
  { "sha1sum", SHA1Sum },
  { "sha224sum", SHA224Sum },
  { "sha256sum", SHA256Sum },
  { "sha384sum", SHA384Sum },
  { "sha512sum", SHA512Sum },
  { "speed", Speed },
  { "", nullptr },
};

static void usage(const char *name) {
  printf("Usage: %s [", name);

  for (size_t i = 0;; i++) {
    const Tool &tool = kTools[i];
    if (tool.func == nullptr) {
      break;
    }
    if (i > 0) {
      printf("|");
    }
    printf("%s", tool.name);
  }
  printf("]\n");
}

tool_func_t FindTool(const std::string &name) {
  for (size_t i = 0;; i++) {
    const Tool &tool = kTools[i];
    if (tool.func == nullptr || name == tool.name) {
      return tool.func;
    }
  }
}

int main(int argc, char **argv) {
#if defined(OPENSSL_WINDOWS)
  // Read and write in binary mode. This makes bssl on Windows consistent with
  // bssl on other platforms, and also makes it consistent with MSYS's commands
  // like diff(1) and md5sum(1). This is especially important for the digest
  // commands.
  if (_setmode(_fileno(stdin), _O_BINARY) == -1) {
    perror("_setmode(_fileno(stdin), O_BINARY)");
    return 1;
  }
  if (_setmode(_fileno(stdout), _O_BINARY) == -1) {
    perror("_setmode(_fileno(stdout), O_BINARY)");
    return 1;
  }
  if (_setmode(_fileno(stderr), _O_BINARY) == -1) {
    perror("_setmode(_fileno(stderr), O_BINARY)");
    return 1;
  }
#endif

<<<<<<< HEAD
=======
  CRYPTO_library_init();

>>>>>>> 7a1eefd3
  int starting_arg = 1;
  tool_func_t tool = nullptr;
#if !defined(OPENSSL_WINDOWS)
  tool = FindTool(basename(argv[0]));
#endif
  if (tool == nullptr) {
    starting_arg++;
    if (argc > 1) {
      tool = FindTool(argv[1]);
    }
  }
  if (tool == nullptr) {
    usage(argv[0]);
    return 1;
  }

  std::vector<std::string> args;
  for (int i = starting_arg; i < argc; i++) {
    args.push_back(argv[i]);
  }

  return !tool(args);
}<|MERGE_RESOLUTION|>--- conflicted
+++ resolved
@@ -97,11 +97,8 @@
   }
 #endif
 
-<<<<<<< HEAD
-=======
   CRYPTO_library_init();
 
->>>>>>> 7a1eefd3
   int starting_arg = 1;
   tool_func_t tool = nullptr;
 #if !defined(OPENSSL_WINDOWS)
