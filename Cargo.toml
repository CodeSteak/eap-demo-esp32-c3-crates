[package]
authors = ["Brian Smith <brian@briansmith.org>"]
build = "build.rs"
categories = ["cryptography", "no-std"]
description = "Safe, fast, small crypto using Rust."
edition = "2021"
keywords = ["crypto", "cryptography", "rand", "ECC", "RSA"]
license-file = "LICENSE"
name = "ring"
readme = "doc/link-to-readme.md"
repository = "https://github.com/briansmith/ring"

# Keep in sync with .github/workflows/ci.yml ("MSRV").
rust-version = "1.57"

# Keep in sync with `links` below.
version = "0.17.0-not-released-yet"

# Keep in sync with `version` above.
#
# "ring_core_" + version, replacing punctuation with underscores.
#
# build.rs uses this to derive the prefix for FFI symbols and the file names
# of the FFI libraries, so it must be a valid identifier prefix and a valid
# filename prefix.
links = "ring_core_0_17_0_not_released_yet"

include = [
    "LICENSE",
    "Cargo.toml",

    "pregenerated/*",

    "benches/*.rs",
    "build.rs",

    "crypto/chacha/asm/chacha-armv4.pl",
    "crypto/chacha/asm/chacha-armv8.pl",
    "crypto/chacha/asm/chacha-x86.pl",
    "crypto/chacha/asm/chacha-x86_64.pl",
    "crypto/cipher_extra/test/aes_128_gcm_siv_tests.txt",
    "crypto/cipher_extra/test/aes_256_gcm_siv_tests.txt",
    "crypto/constant_time_test.c",
    "crypto/cpu_intel.c",
    "crypto/crypto.c",
    "crypto/curve25519/asm/x25519-asm-arm.S",
    "crypto/curve25519/curve25519.c",
    "crypto/curve25519/curve25519_tables.h",
    "crypto/curve25519/internal.h",
    "crypto/fipsmodule/aes/aes_nohw.c",
    "crypto/fipsmodule/aes/asm/aesni-x86.pl",
    "crypto/fipsmodule/aes/asm/aesni-x86_64.pl",
    "crypto/fipsmodule/aes/asm/aesv8-armx.pl",
    "crypto/fipsmodule/aes/asm/bsaes-armv7.pl",
    "crypto/fipsmodule/aes/asm/bsaes-x86_64.pl",
    "crypto/fipsmodule/aes/asm/vsaes-armv7.pl",
    "crypto/fipsmodule/aes/asm/vpaes-x86.pl",
    "crypto/fipsmodule/aes/asm/vpaes-x86_64.pl",
    "crypto/fipsmodule/bn/asm/armv4-mont.pl",
    "crypto/fipsmodule/bn/asm/armv8-mont.pl",
    "crypto/fipsmodule/bn/asm/x86-mont.pl",
    "crypto/fipsmodule/bn/asm/x86_64-mont.pl",
    "crypto/fipsmodule/bn/asm/x86_64-mont5.pl",
    "crypto/fipsmodule/bn/internal.h",
    "crypto/fipsmodule/bn/montgomery.c",
    "crypto/fipsmodule/bn/montgomery_inv.c",
    "crypto/fipsmodule/ec/asm/p256-armv8-asm.pl",
    "crypto/fipsmodule/ec/asm/p256-x86_64-asm.pl",
    "crypto/fipsmodule/ec/ecp_nistz.c",
    "crypto/fipsmodule/ec/ecp_nistz.h",
    "crypto/fipsmodule/ec/ecp_nistz384.h",
    "crypto/fipsmodule/ec/ecp_nistz384.inl",
    "crypto/fipsmodule/ec/gfp_p256.c",
    "crypto/fipsmodule/ec/gfp_p384.c",
    "crypto/fipsmodule/ec/p256.c",
    "crypto/fipsmodule/ec/p256-nistz-table.h",
    "crypto/fipsmodule/ec/p256-nistz.c",
    "crypto/fipsmodule/ec/p256-nistz.h",
    "crypto/fipsmodule/ec/p256_shared.h",
    "crypto/fipsmodule/ec/p256_table.h",
    "crypto/fipsmodule/ec/util.h",
    "crypto/fipsmodule/ecdsa/ecdsa_verify_tests.txt",
    "crypto/fipsmodule/modes/asm/aesni-gcm-x86_64.pl",
    "crypto/fipsmodule/modes/asm/ghash-armv4.pl",
    "crypto/fipsmodule/modes/asm/ghash-x86.pl",
    "crypto/fipsmodule/modes/asm/ghash-x86_64.pl",
    "crypto/fipsmodule/modes/asm/ghashv8-armx.pl",
    "crypto/fipsmodule/sha/asm/sha256-armv4.pl",
    "crypto/fipsmodule/sha/asm/sha512-armv4.pl",
    "crypto/fipsmodule/sha/asm/sha512-armv8.pl",
    "crypto/fipsmodule/sha/asm/sha512-x86_64.pl",
    "crypto/internal.h",
    "crypto/limbs/limbs.c",
    "crypto/limbs/limbs.h",
    "crypto/limbs/limbs.inl",
    "crypto/mem.c",
    "crypto/perlasm/arm-xlate.pl",
    "crypto/perlasm/x86asm.pl",
    "crypto/perlasm/x86gas.pl",
    "crypto/perlasm/x86nasm.pl",
    "crypto/perlasm/x86_64-xlate.pl",
    "crypto/poly1305/internal.h",
    "crypto/poly1305/poly1305.c",
    "crypto/poly1305/poly1305_arm.c",
    "crypto/poly1305/poly1305_arm_asm.S",
    "crypto/poly1305/poly1305_vec.c",
    "crypto/cipher_extra/asm/chacha20_poly1305_armv8.pl",
    "crypto/cipher_extra/asm/chacha20_poly1305_x86_64.pl",
    "doc/link-to-readme.md",
    "examples/**/*.rs",
    "include/ring-core/aes.h",
    "include/ring-core/arm_arch.h",
    "include/ring-core/base.h",
    "include/ring-core/check.h",
    "include/ring-core/mem.h",
    "include/ring-core/poly1305.h",
    "include/ring-core/type_check.h",
    "src/**/*.rs",
    "src/aead/poly1305_test.txt",
    "src/data/alg-rsa-encryption.der",
    "src/ec/curve25519/ed25519/ed25519_pkcs8_v2_template.der",
    "src/ec/suite_b/ecdsa/ecPublicKey_p256_pkcs8_v1_template.der",
    "src/ec/suite_b/ecdsa/ecPublicKey_p384_pkcs8_v1_template.der",
    "src/rsa/signature_rsa_example_private_key.der",
    "src/rsa/signature_rsa_example_public_key.der",
    "tests/**/*.rs",
    "tests/ecdsa_test_private_key_p256.p8",
    "tests/ecdsa_test_public_key_p256.der",
    "tests/ecdsa_test_public_key_p256_debug.txt",
    "tests/ed25519_test_private_key.bin",
    "tests/ed25519_test_private_key.p8",
    "tests/ed25519_test_public_key.bin",
    "tests/ed25519_test_public_key.der",
    "tests/rsa_test_private_key_2048.p8",
    "tests/rsa_test_public_key_2048.der",
    "tests/rsa_test_public_key_2048_debug.txt",
    "tests/rsa_test_public_modulus.bin",
    "third_party/fiat/curve25519_32.h",
    "third_party/fiat/curve25519_64.h",
    "third_party/fiat/p256_32.h",
    "third_party/fiat/p256_64.h",
    "third_party/fiat/LICENSE",
    "third_party/NIST/SHAVS/SHA1LongMsg.rsp",
    "third_party/NIST/SHAVS/SHA1Monte.rsp",
    "third_party/NIST/SHAVS/SHA1ShortMsg.rsp",
    "third_party/NIST/SHAVS/SHA224LongMsg.rsp",
    "third_party/NIST/SHAVS/SHA224Monte.rsp",
    "third_party/NIST/SHAVS/SHA224ShortMsg.rsp",
    "third_party/NIST/SHAVS/SHA256LongMsg.rsp",
    "third_party/NIST/SHAVS/SHA256Monte.rsp",
    "third_party/NIST/SHAVS/SHA256ShortMsg.rsp",
    "third_party/NIST/SHAVS/SHA384LongMsg.rsp",
    "third_party/NIST/SHAVS/SHA384Monte.rsp",
    "third_party/NIST/SHAVS/SHA384ShortMsg.rsp",
    "third_party/NIST/SHAVS/SHA512LongMsg.rsp",
    "third_party/NIST/SHAVS/SHA512Monte.rsp",
    "third_party/NIST/SHAVS/SHA512ShortMsg.rsp",
]

[package.metadata.docs.rs]
all-features = true

[lib]
name = "ring"

[dependencies]
getrandom = { version = "0.2.8" }
untrusted = { version = "0.9" }

[target.'cfg(any(target_arch = "x86",target_arch = "x86_64", all(any(target_arch = "aarch64", target_arch = "arm"), any(target_os = "android", target_os = "fuchsia", target_os = "linux", target_os = "windows"))))'.dependencies]
spin = { version = "0.9.2", default-features = false, features = ["once"] }

[target.'cfg(any(target_os = "android", target_os = "linux", target_os = "espidf"))'.dependencies]
libc = { version = "0.2.100", default-features = false }

[target.'cfg(all(target_arch = "aarch64", target_os = "windows"))'.dependencies]
winapi = { version = "0.3.9", default-features = false, features = ["ntsecapi", "wtypesbase", "processthreadsapi"] }

[target.'cfg(target_arch = "wasm32")'.dev-dependencies]
wasm-bindgen-test = { version = "0.3.26", default-features = false }

[target.'cfg(any(unix, windows))'.dev-dependencies]
libc = { version = "0.2.100", default-features = false }

[build-dependencies]
cc = { version = "1.0.69", default-features = false }

[dev-dependencies]
criterion = { version = "0.4", default-features = false }

[features]
# These features are documented in the top-level module's documentation.
default = ["alloc", "dev_urandom_fallback"]
alloc = []
dev_urandom_fallback = []
slow_tests = []
std = ["alloc"]
test_logging = []
<<<<<<< HEAD
wasm32_unknown_unknown_js = ["web-sys"]
size_optimized = []
=======
wasm32_unknown_unknown_js = ["getrandom/js"]
>>>>>>> 95948b39

# XXX: debug = false because of https://github.com/rust-lang/rust/issues/34122

[profile.bench]
opt-level = 3
debug = false
rpath = false
lto = true
debug-assertions = false
codegen-units = 1

[profile.release]
opt-level = 3
debug = false
rpath = false
lto = true
debug-assertions = false
codegen-units = 1

[[bench]]
name = "aead"
harness = false<|MERGE_RESOLUTION|>--- conflicted
+++ resolved
@@ -196,12 +196,8 @@
 slow_tests = []
 std = ["alloc"]
 test_logging = []
-<<<<<<< HEAD
-wasm32_unknown_unknown_js = ["web-sys"]
 size_optimized = []
-=======
 wasm32_unknown_unknown_js = ["getrandom/js"]
->>>>>>> 95948b39
 
 # XXX: debug = false because of https://github.com/rust-lang/rust/issues/34122
 
