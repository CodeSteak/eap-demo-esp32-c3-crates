--- conflicted
+++ resolved
@@ -126,18 +126,10 @@
 # versions, but BoringSSL is intended to be used with pre-generated perlasm
 # output, so this isn't useful anyway.
 #
-<<<<<<< HEAD
-# TODO(briansmith): Address davidben's concerns about the CFI annotations and
-# Win64 ABI issues at https://github.com/openssl/openssl/issues/8853.
-# TODO(davidben): Enable AVX2 code after testing by setting $avx to 2. Is it
-# necessary to disable AVX2 code when SHA Extensions code is disabled? Upstream
-# did not tie them together until after $shaext was added.
-=======
 # This file also has an AVX2 implementation, controlled by setting $avx to 2.
 # For now, we intentionally disable it. While it gives a 13-16% perf boost, the
 # CFI annotations are wrong. It allocates stack in a loop and should be
 # rewritten to avoid this.
->>>>>>> 17c8c811
 $avx = 1;
 $shaext = 1;
 
