/* Copyright (C) 1995-1997 Eric Young (eay@cryptsoft.com)
 * All rights reserved.
 *
 * This package is an SSL implementation written
 * by Eric Young (eay@cryptsoft.com).
 * The implementation was written so as to conform with Netscapes SSL.
 *
 * This library is free for commercial and non-commercial use as long as
 * the following conditions are aheared to.  The following conditions
 * apply to all code found in this distribution, be it the RC4, RSA,
 * lhash, DES, etc., code; not just the SSL code.  The SSL documentation
 * included with this distribution is covered by the same copyright terms
 * except that the holder is Tim Hudson (tjh@cryptsoft.com).
 *
 * Copyright remains Eric Young's, and as such any Copyright notices in
 * the code are not to be removed.
 * If this package is used in a product, Eric Young should be given attribution
 * as the author of the parts of the library used.
 * This can be in the form of a textual message at program startup or
 * in documentation (online or textual) provided with the package.
 *
 * Redistribution and use in source and binary forms, with or without
 * modification, are permitted provided that the following conditions
 * are met:
 * 1. Redistributions of source code must retain the copyright
 *    notice, this list of conditions and the following disclaimer.
 * 2. Redistributions in binary form must reproduce the above copyright
 *    notice, this list of conditions and the following disclaimer in the
 *    documentation and/or other materials provided with the distribution.
 * 3. All advertising materials mentioning features or use of this software
 *    must display the following acknowledgement:
 *    "This product includes cryptographic software written by
 *     Eric Young (eay@cryptsoft.com)"
 *    The word 'cryptographic' can be left out if the rouines from the library
 *    being used are not cryptographic related :-).
 * 4. If you include any Windows specific code (or a derivative thereof) from
 *    the apps directory (application code) you must include an acknowledgement:
 *    "This product includes software written by Tim Hudson (tjh@cryptsoft.com)"
 *
 * THIS SOFTWARE IS PROVIDED BY ERIC YOUNG ``AS IS'' AND
 * ANY EXPRESS OR IMPLIED WARRANTIES, INCLUDING, BUT NOT LIMITED TO, THE
 * IMPLIED WARRANTIES OF MERCHANTABILITY AND FITNESS FOR A PARTICULAR PURPOSE
 * ARE DISCLAIMED.  IN NO EVENT SHALL THE AUTHOR OR CONTRIBUTORS BE LIABLE
 * FOR ANY DIRECT, INDIRECT, INCIDENTAL, SPECIAL, EXEMPLARY, OR CONSEQUENTIAL
 * DAMAGES (INCLUDING, BUT NOT LIMITED TO, PROCUREMENT OF SUBSTITUTE GOODS
 * OR SERVICES; LOSS OF USE, DATA, OR PROFITS; OR BUSINESS INTERRUPTION)
 * HOWEVER CAUSED AND ON ANY THEORY OF LIABILITY, WHETHER IN CONTRACT, STRICT
 * LIABILITY, OR TORT (INCLUDING NEGLIGENCE OR OTHERWISE) ARISING IN ANY WAY
 * OUT OF THE USE OF THIS SOFTWARE, EVEN IF ADVISED OF THE POSSIBILITY OF
 * SUCH DAMAGE.
 *
 * The licence and distribution terms for any publically available version or
 * derivative of this code cannot be changed.  i.e. this code cannot simply be
 * copied and put under another distribution licence
 * [including the GNU Public Licence.]
 */
/* ====================================================================
 * Copyright (c) 1998-2006 The OpenSSL Project.  All rights reserved.
 *
 * Redistribution and use in source and binary forms, with or without
 * modification, are permitted provided that the following conditions
 * are met:
 *
 * 1. Redistributions of source code must retain the above copyright
 *    notice, this list of conditions and the following disclaimer.
 *
 * 2. Redistributions in binary form must reproduce the above copyright
 *    notice, this list of conditions and the following disclaimer in
 *    the documentation and/or other materials provided with the
 *    distribution.
 *
 * 3. All advertising materials mentioning features or use of this
 *    software must display the following acknowledgment:
 *    "This product includes software developed by the OpenSSL Project
 *    for use in the OpenSSL Toolkit. (http://www.openssl.org/)"
 *
 * 4. The names "OpenSSL Toolkit" and "OpenSSL Project" must not be used to
 *    endorse or promote products derived from this software without
 *    prior written permission. For written permission, please contact
 *    openssl-core@openssl.org.
 *
 * 5. Products derived from this software may not be called "OpenSSL"
 *    nor may "OpenSSL" appear in their names without prior written
 *    permission of the OpenSSL Project.
 *
 * 6. Redistributions of any form whatsoever must retain the following
 *    acknowledgment:
 *    "This product includes software developed by the OpenSSL Project
 *    for use in the OpenSSL Toolkit (http://www.openssl.org/)"
 *
 * THIS SOFTWARE IS PROVIDED BY THE OpenSSL PROJECT ``AS IS'' AND ANY
 * EXPRESSED OR IMPLIED WARRANTIES, INCLUDING, BUT NOT LIMITED TO, THE
 * IMPLIED WARRANTIES OF MERCHANTABILITY AND FITNESS FOR A PARTICULAR
 * PURPOSE ARE DISCLAIMED.  IN NO EVENT SHALL THE OpenSSL PROJECT OR
 * ITS CONTRIBUTORS BE LIABLE FOR ANY DIRECT, INDIRECT, INCIDENTAL,
 * SPECIAL, EXEMPLARY, OR CONSEQUENTIAL DAMAGES (INCLUDING, BUT
 * NOT LIMITED TO, PROCUREMENT OF SUBSTITUTE GOODS OR SERVICES;
 * LOSS OF USE, DATA, OR PROFITS; OR BUSINESS INTERRUPTION)
 * HOWEVER CAUSED AND ON ANY THEORY OF LIABILITY, WHETHER IN CONTRACT,
 * STRICT LIABILITY, OR TORT (INCLUDING NEGLIGENCE OR OTHERWISE)
 * ARISING IN ANY WAY OUT OF THE USE OF THIS SOFTWARE, EVEN IF ADVISED
 * OF THE POSSIBILITY OF SUCH DAMAGE.
 * ====================================================================
 *
 * This product includes cryptographic software written by Eric Young
 * (eay@cryptsoft.com).  This product includes software written by Tim
 * Hudson (tjh@cryptsoft.com).
 *
 */
/* ====================================================================
 * Copyright 2002 Sun Microsystems, Inc. ALL RIGHTS RESERVED.
 *
 * Portions of the attached software ("Contribution") are developed by
 * SUN MICROSYSTEMS, INC., and are contributed to the OpenSSL project.
 *
 * The Contribution is licensed pursuant to the Eric Young open source
 * license provided above.
 *
 * The binary polynomial arithmetic software is originally written by
 * Sheueling Chang Shantz and Douglas Stebila of Sun Microsystems
 * Laboratories. */

#ifndef OPENSSL_HEADER_BN_INTERNAL_H
#define OPENSSL_HEADER_BN_INTERNAL_H

#include <GFp/base.h>

#if defined(OPENSSL_X86_64) && defined(_MSC_VER)
#pragma warning(push, 3)
#include <intrin.h>
#pragma warning(pop)
#pragma intrinsic(_umul128)
#endif

#include "../../internal.h"

#if defined(__cplusplus)
extern "C" {
#endif

#if defined(OPENSSL_64_BIT)

#if !defined(_MSC_VER)
// MSVC doesn't support two-word integers on 64-bit.
#define BN_ULLONG	uint128_t
#endif

#define BN_BITS2	64
#define BN_BYTES	8
#define BN_MASK2	(0xffffffffffffffffUL)
#define BN_MONT_CTX_N0_LIMBS 1
#define BN_MONT_CTX_N0(hi, lo) TOBN(hi, lo), 0
#define TOBN(hi, lo) ((BN_ULONG)(hi) << 32 | (lo))

#elif defined(OPENSSL_32_BIT)

#define BN_ULLONG	uint64_t
#define BN_BITS2	32
#define BN_BYTES	4
#define BN_MASK2	(0xffffffffUL)
// On some 32-bit platforms, Montgomery multiplication is done using 64-bit
// arithmetic with SIMD instructions. On such platforms, |BN_MONT_CTX::n0|
// needs to be two words long. Only certain 32-bit platforms actually make use
// of n0[1] and shorter R value would suffice for the others. However,
// currently only the assembly files know which is which. */
#define BN_MONT_CTX_N0_LIMBS 2
#define BN_MONT_CTX_N0(hi, lo) TOBN(hi, lo)
#define TOBN(hi, lo) (lo), (hi)

#else
#error "Must define either OPENSSL_32_BIT or OPENSSL_64_BIT"
#endif


<<<<<<< HEAD
BN_ULONG GFp_bn_mul_add_words(BN_ULONG *rp, const BN_ULONG *ap, int num,
                              BN_ULONG w);
BN_ULONG GFp_bn_mul_words(BN_ULONG *rp, const BN_ULONG *ap, int num,
                          BN_ULONG w);
BN_ULONG GFp_bn_sub_words(BN_ULONG *rp, const BN_ULONG *ap, const BN_ULONG *bp,
                          int num);

// |num| must be at least 4, at least on x86.
//
// In other forks, |bn_mul_mont| returns an |int| indicating whether it
// actually did the multiplication. All our implementations always do the
// multiplication, and forcing callers to deal with the possibility of it
// failing just leads to further problems. */
void GFp_bn_mul_mont(BN_ULONG *rp, const BN_ULONG *ap, const BN_ULONG *bp,
                     const BN_ULONG *np, const BN_ULONG *n0, int num);

static inline void bn_umult_lohi(BN_ULONG *low_out, BN_ULONG *high_out,
                                 BN_ULONG a, BN_ULONG b) {
=======
#define STATIC_BIGNUM(x)                                    \
  {                                                         \
    (BN_ULONG *)(x), sizeof(x) / sizeof(BN_ULONG),          \
        sizeof(x) / sizeof(BN_ULONG), 0, BN_FLG_STATIC_DATA \
  }

#if defined(BN_ULLONG)
#define Lw(t) ((BN_ULONG)(t))
#define Hw(t) ((BN_ULONG)((t) >> BN_BITS2))
#endif

// bn_correct_top decrements |bn->top| until |bn->d[top-1]| is non-zero or
// until |top| is zero. If |bn| is zero, |bn->neg| is set to zero.
void bn_correct_top(BIGNUM *bn);

// bn_wexpand ensures that |bn| has at least |words| works of space without
// altering its value. It returns one on success or zero on allocation
// failure.
int bn_wexpand(BIGNUM *bn, size_t words);

// bn_expand acts the same as |bn_wexpand|, but takes a number of bits rather
// than a number of words.
int bn_expand(BIGNUM *bn, size_t bits);

// bn_set_words sets |bn| to the value encoded in the |num| words in |words|,
// least significant word first.
int bn_set_words(BIGNUM *bn, const BN_ULONG *words, size_t num);

BN_ULONG bn_mul_add_words(BN_ULONG *rp, const BN_ULONG *ap, int num, BN_ULONG w);
BN_ULONG bn_mul_words(BN_ULONG *rp, const BN_ULONG *ap, int num, BN_ULONG w);
void     bn_sqr_words(BN_ULONG *rp, const BN_ULONG *ap, int num);
BN_ULONG bn_add_words(BN_ULONG *rp, const BN_ULONG *ap, const BN_ULONG *bp,int num);
BN_ULONG bn_sub_words(BN_ULONG *rp, const BN_ULONG *ap, const BN_ULONG *bp,int num);

void bn_mul_comba4(BN_ULONG *r, BN_ULONG *a, BN_ULONG *b);
void bn_mul_comba8(BN_ULONG *r, BN_ULONG *a, BN_ULONG *b);
void bn_sqr_comba8(BN_ULONG *r, const BN_ULONG *a);
void bn_sqr_comba4(BN_ULONG *r, const BN_ULONG *a);

// bn_cmp_words returns a value less than, equal to or greater than zero if
// the, length |n|, array |a| is less than, equal to or greater than |b|.
int bn_cmp_words(const BN_ULONG *a, const BN_ULONG *b, int n);

// bn_cmp_words returns a value less than, equal to or greater than zero if the
// array |a| is less than, equal to or greater than |b|. The arrays can be of
// different lengths: |cl| gives the minimum of the two lengths and |dl| gives
// the length of |a| minus the length of |b|.
int bn_cmp_part_words(const BN_ULONG *a, const BN_ULONG *b, int cl, int dl);

int bn_mul_mont(BN_ULONG *rp, const BN_ULONG *ap, const BN_ULONG *bp,
                const BN_ULONG *np, const BN_ULONG *n0, int num);

uint64_t bn_mont_n0(const BIGNUM *n);
int bn_mod_exp_base_2_vartime(BIGNUM *r, unsigned p, const BIGNUM *n);

>>>>>>> fed560ff
#if defined(OPENSSL_X86_64) && defined(_MSC_VER)
  *low_out = _umul128(a, b, high_out);
#else
  BN_ULLONG result = (BN_ULLONG)a * b;
  *low_out = (BN_ULONG)result;
  *high_out = (BN_ULONG)(result >> BN_BITS2);
#endif
}


#if defined(__cplusplus)
}  // extern C
#endif

#endif  // OPENSSL_HEADER_BN_INTERNAL_H<|MERGE_RESOLUTION|>--- conflicted
+++ resolved
@@ -147,7 +147,6 @@
 
 #define BN_BITS2	64
 #define BN_BYTES	8
-#define BN_MASK2	(0xffffffffffffffffUL)
 #define BN_MONT_CTX_N0_LIMBS 1
 #define BN_MONT_CTX_N0(hi, lo) TOBN(hi, lo), 0
 #define TOBN(hi, lo) ((BN_ULONG)(hi) << 32 | (lo))
@@ -157,7 +156,6 @@
 #define BN_ULLONG	uint64_t
 #define BN_BITS2	32
 #define BN_BYTES	4
-#define BN_MASK2	(0xffffffffUL)
 // On some 32-bit platforms, Montgomery multiplication is done using 64-bit
 // arithmetic with SIMD instructions. On such platforms, |BN_MONT_CTX::n0|
 // needs to be two words long. Only certain 32-bit platforms actually make use
@@ -172,7 +170,6 @@
 #endif
 
 
-<<<<<<< HEAD
 BN_ULONG GFp_bn_mul_add_words(BN_ULONG *rp, const BN_ULONG *ap, int num,
                               BN_ULONG w);
 BN_ULONG GFp_bn_mul_words(BN_ULONG *rp, const BN_ULONG *ap, int num,
@@ -191,63 +188,6 @@
 
 static inline void bn_umult_lohi(BN_ULONG *low_out, BN_ULONG *high_out,
                                  BN_ULONG a, BN_ULONG b) {
-=======
-#define STATIC_BIGNUM(x)                                    \
-  {                                                         \
-    (BN_ULONG *)(x), sizeof(x) / sizeof(BN_ULONG),          \
-        sizeof(x) / sizeof(BN_ULONG), 0, BN_FLG_STATIC_DATA \
-  }
-
-#if defined(BN_ULLONG)
-#define Lw(t) ((BN_ULONG)(t))
-#define Hw(t) ((BN_ULONG)((t) >> BN_BITS2))
-#endif
-
-// bn_correct_top decrements |bn->top| until |bn->d[top-1]| is non-zero or
-// until |top| is zero. If |bn| is zero, |bn->neg| is set to zero.
-void bn_correct_top(BIGNUM *bn);
-
-// bn_wexpand ensures that |bn| has at least |words| works of space without
-// altering its value. It returns one on success or zero on allocation
-// failure.
-int bn_wexpand(BIGNUM *bn, size_t words);
-
-// bn_expand acts the same as |bn_wexpand|, but takes a number of bits rather
-// than a number of words.
-int bn_expand(BIGNUM *bn, size_t bits);
-
-// bn_set_words sets |bn| to the value encoded in the |num| words in |words|,
-// least significant word first.
-int bn_set_words(BIGNUM *bn, const BN_ULONG *words, size_t num);
-
-BN_ULONG bn_mul_add_words(BN_ULONG *rp, const BN_ULONG *ap, int num, BN_ULONG w);
-BN_ULONG bn_mul_words(BN_ULONG *rp, const BN_ULONG *ap, int num, BN_ULONG w);
-void     bn_sqr_words(BN_ULONG *rp, const BN_ULONG *ap, int num);
-BN_ULONG bn_add_words(BN_ULONG *rp, const BN_ULONG *ap, const BN_ULONG *bp,int num);
-BN_ULONG bn_sub_words(BN_ULONG *rp, const BN_ULONG *ap, const BN_ULONG *bp,int num);
-
-void bn_mul_comba4(BN_ULONG *r, BN_ULONG *a, BN_ULONG *b);
-void bn_mul_comba8(BN_ULONG *r, BN_ULONG *a, BN_ULONG *b);
-void bn_sqr_comba8(BN_ULONG *r, const BN_ULONG *a);
-void bn_sqr_comba4(BN_ULONG *r, const BN_ULONG *a);
-
-// bn_cmp_words returns a value less than, equal to or greater than zero if
-// the, length |n|, array |a| is less than, equal to or greater than |b|.
-int bn_cmp_words(const BN_ULONG *a, const BN_ULONG *b, int n);
-
-// bn_cmp_words returns a value less than, equal to or greater than zero if the
-// array |a| is less than, equal to or greater than |b|. The arrays can be of
-// different lengths: |cl| gives the minimum of the two lengths and |dl| gives
-// the length of |a| minus the length of |b|.
-int bn_cmp_part_words(const BN_ULONG *a, const BN_ULONG *b, int cl, int dl);
-
-int bn_mul_mont(BN_ULONG *rp, const BN_ULONG *ap, const BN_ULONG *bp,
-                const BN_ULONG *np, const BN_ULONG *n0, int num);
-
-uint64_t bn_mont_n0(const BIGNUM *n);
-int bn_mod_exp_base_2_vartime(BIGNUM *r, unsigned p, const BIGNUM *n);
-
->>>>>>> fed560ff
 #if defined(OPENSSL_X86_64) && defined(_MSC_VER)
   *low_out = _umul128(a, b, high_out);
 #else
