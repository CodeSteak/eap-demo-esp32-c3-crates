--- conflicted
+++ resolved
@@ -41,13 +41,7 @@
 # In upstream, this is controlled by shelling out to the compiler to check
 # versions, but BoringSSL is intended to be used with pre-generated perlasm
 # output, so this isn't useful anyway.
-<<<<<<< HEAD
-#
-# TODO(davidben): Set $addx to one once build problems are resolved.
-$addx = 0;
-=======
 $addx = 1;
->>>>>>> 488ca0ea
 
 # int GFp_bn_mul_mont_gather5(
 $rp="%rdi";	# BN_ULONG *rp,
