--- conflicted
+++ resolved
@@ -72,13 +72,9 @@
 .globl	GFp_bn_mul_mont_gather5
 .type	GFp_bn_mul_mont_gather5,\@function,6
 .align	64
-<<<<<<< HEAD
 GFp_bn_mul_mont_gather5:
-=======
-bn_mul_mont_gather5:
 	mov	${num}d,${num}d
 	mov	%rsp,%rax
->>>>>>> 0bf9d6d5
 	test	\$7,${num}d
 	jnz	.Lmul_enter
 ___
@@ -1044,12 +1040,8 @@
 .globl	GFp_bn_power5
 .type	GFp_bn_power5,\@function,6
 .align	32
-<<<<<<< HEAD
 GFp_bn_power5:
-=======
-bn_power5:
 	mov	%rsp,%rax
->>>>>>> 0bf9d6d5
 ___
 $code.=<<___ if ($addx);
 	mov	GFp_ia32cap_P+8(%rip),%r11d
