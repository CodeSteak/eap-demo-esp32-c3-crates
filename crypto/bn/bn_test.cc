/* Copyright (C) 1995-1998 Eric Young (eay@cryptsoft.com)
 * All rights reserved.
 *
 * This package is an SSL implementation written
 * by Eric Young (eay@cryptsoft.com).
 * The implementation was written so as to conform with Netscapes SSL.
 *
 * This library is free for commercial and non-commercial use as long as
 * the following conditions are aheared to.  The following conditions
 * apply to all code found in this distribution, be it the RC4, RSA,
 * lhash, DES, etc., code; not just the SSL code.  The SSL documentation
 * included with this distribution is covered by the same copyright terms
 * except that the holder is Tim Hudson (tjh@cryptsoft.com).
 *
 * Copyright remains Eric Young's, and as such any Copyright notices in
 * the code are not to be removed.
 * If this package is used in a product, Eric Young should be given attribution
 * as the author of the parts of the library used.
 * This can be in the form of a textual message at program startup or
 * in documentation (online or textual) provided with the package.
 *
 * Redistribution and use in source and binary forms, with or without
 * modification, are permitted provided that the following conditions
 * are met:
 * 1. Redistributions of source code must retain the copyright
 *    notice, this list of conditions and the following disclaimer.
 * 2. Redistributions in binary form must reproduce the above copyright
 *    notice, this list of conditions and the following disclaimer in the
 *    documentation and/or other materials provided with the distribution.
 * 3. All advertising materials mentioning features or use of this software
 *    must display the following acknowledgement:
 *    "This product includes cryptographic software written by
 *     Eric Young (eay@cryptsoft.com)"
 *    The word 'cryptographic' can be left out if the rouines from the library
 *    being used are not cryptographic related :-).
 * 4. If you include any Windows specific code (or a derivative thereof) from
 *    the apps directory (application code) you must include an acknowledgement:
 *    "This product includes software written by Tim Hudson (tjh@cryptsoft.com)"
 *
 * THIS SOFTWARE IS PROVIDED BY ERIC YOUNG ``AS IS'' AND
 * ANY EXPRESS OR IMPLIED WARRANTIES, INCLUDING, BUT NOT LIMITED TO, THE
 * IMPLIED WARRANTIES OF MERCHANTABILITY AND FITNESS FOR A PARTICULAR PURPOSE
 * ARE DISCLAIMED.  IN NO EVENT SHALL THE AUTHOR OR CONTRIBUTORS BE LIABLE
 * FOR ANY DIRECT, INDIRECT, INCIDENTAL, SPECIAL, EXEMPLARY, OR CONSEQUENTIAL
 * DAMAGES (INCLUDING, BUT NOT LIMITED TO, PROCUREMENT OF SUBSTITUTE GOODS
 * OR SERVICES; LOSS OF USE, DATA, OR PROFITS; OR BUSINESS INTERRUPTION)
 * HOWEVER CAUSED AND ON ANY THEORY OF LIABILITY, WHETHER IN CONTRACT, STRICT
 * LIABILITY, OR TORT (INCLUDING NEGLIGENCE OR OTHERWISE) ARISING IN ANY WAY
 * OUT OF THE USE OF THIS SOFTWARE, EVEN IF ADVISED OF THE POSSIBILITY OF
 * SUCH DAMAGE.
 *
 * The licence and distribution terms for any publically available version or
 * derivative of this code cannot be changed.  i.e. this code cannot simply be
 * copied and put under another distribution licence
 * [including the GNU Public Licence.]
 */
/* ====================================================================
 * Copyright 2002 Sun Microsystems, Inc. ALL RIGHTS RESERVED.
 *
 * Portions of the attached software ("Contribution") are developed by
 * SUN MICROSYSTEMS, INC., and are contributed to the OpenSSL project.
 *
 * The Contribution is licensed pursuant to the Eric Young open source
 * license provided above.
 *
 * The binary polynomial arithmetic software is originally written by
 * Sheueling Chang Shantz and Douglas Stebila of Sun Microsystems
 * Laboratories. */

/* Per C99, various stdint.h and inttypes.h macros (the latter used by bn.h) are
 * unavailable in C++ unless some macros are defined. C++11 overruled this
 * decision, but older Android NDKs still require it. */
#if !defined(__STDC_CONSTANT_MACROS)
#define __STDC_CONSTANT_MACROS
#endif
#if !defined(__STDC_FORMAT_MACROS)
#define __STDC_FORMAT_MACROS
#endif

// rustc always links with the non-debug runtime, but when _DEBUG is defined
// MSVC's C++ standard library expects to be linked to the debug runtime.
#if defined(_DEBUG)
#undef _DEBUG
#endif

#include <assert.h>
#include <errno.h>
#include <limits.h>
#include <stdio.h>
#include <string.h>

#include <utility>

#include <openssl/bn.h>
#include <openssl/err.h>
#include <openssl/mem.h>

#include "../test/bn_test_lib.h"
#include "../crypto/test/file_test.h"
#include "../crypto/test/scoped_types.h"
#include "../test/bn_test_util.h"


/* Prototypes to avoid -Wmissing-prototypes warnings. */
extern "C" int bssl_bn_test_main(RAND *rng);


static int HexToBIGNUM(ScopedBIGNUM *out, const char *in) {
  BIGNUM *raw = NULL;
  int ret = GFp_BN_hex2bn(&raw, in);
  out->reset(raw);
  return ret;
}

static ScopedBIGNUM GetBIGNUM(FileTest *t, const char *attribute) {
  std::string hex;
  if (!t->GetAttribute(&hex, attribute)) {
    return nullptr;
  }

  ScopedBIGNUM ret;
  if (HexToBIGNUM(&ret, hex.c_str()) != static_cast<int>(hex.size())) {
    t->PrintLine("Could not decode '", hex.c_str(), "'.");
    return nullptr;
  }
  return ret;
}

static bool GetInt(FileTest *t, int *out, const char *attribute) {
  ScopedBIGNUM ret = GetBIGNUM(t, attribute);
  if (!ret) {
    return false;
  }

  // This is |BN_get_word|, inlined and improved.
  switch (ret->top) {
    case 0:
      *out = 0;
      return 1;
    case 1:
      if (ret->d[0] > (BN_ULONG)INT_MAX) {
        return false;
      }
      *out = static_cast<int>(ret->d[0]);
      return true;
    default:
      return false;
  }
}

static bool ExpectBIGNUMsEqual(FileTest *t, const char *operation,
                               const BIGNUM *expected, const BIGNUM *actual) {
  if (GFp_BN_cmp(expected, actual) == 0) {
    return true;
  }
  t->PrintLine("Got wrong value for ", operation);
  return false;
}

static bool TestSum(FileTest *t) {
  ScopedBIGNUM a = GetBIGNUM(t, "A");
  ScopedBIGNUM b = GetBIGNUM(t, "B");
  ScopedBIGNUM sum = GetBIGNUM(t, "Sum");
  if (!a || !b || !sum) {
    return false;
  }

  ScopedBIGNUM ret(GFp_BN_new());
  if (!ret ||
      !GFp_BN_add(ret.get(), a.get(), b.get()) ||
      !ExpectBIGNUMsEqual(t, "A + B", sum.get(), ret.get()) ||
      !GFp_BN_sub(ret.get(), sum.get(), a.get()) ||
      !ExpectBIGNUMsEqual(t, "Sum - A", b.get(), ret.get()) ||
      !GFp_BN_sub(ret.get(), sum.get(), b.get()) ||
      !ExpectBIGNUMsEqual(t, "Sum - B", a.get(), ret.get())) {
    return false;
  }

  // Test that the functions work when |r| and |a| point to the same |BIGNUM|,
  // or when |r| and |b| point to the same |BIGNUM|. TODO: Test the case where
  // all of |r|, |a|, and |b| point to the same |BIGNUM|.
  if (!GFp_BN_copy(ret.get(), a.get()) ||
      !GFp_BN_add(ret.get(), ret.get(), b.get()) ||
      !ExpectBIGNUMsEqual(t, "A + B (r is a)", sum.get(), ret.get()) ||
      !GFp_BN_copy(ret.get(), b.get()) ||
      !GFp_BN_add(ret.get(), a.get(), ret.get()) ||
      !ExpectBIGNUMsEqual(t, "A + B (r is b)", sum.get(), ret.get()) ||
      !GFp_BN_copy(ret.get(), sum.get()) ||
      !GFp_BN_sub(ret.get(), ret.get(), a.get()) ||
      !ExpectBIGNUMsEqual(t, "Sum - A (r is a)", b.get(), ret.get()) ||
      !GFp_BN_copy(ret.get(), a.get()) ||
      !GFp_BN_sub(ret.get(), sum.get(), ret.get()) ||
      !ExpectBIGNUMsEqual(t, "Sum - A (r is b)", b.get(), ret.get()) ||
      !GFp_BN_copy(ret.get(), sum.get()) ||
      !GFp_BN_sub(ret.get(), ret.get(), b.get()) ||
      !ExpectBIGNUMsEqual(t, "Sum - B (r is a)", a.get(), ret.get()) ||
      !GFp_BN_copy(ret.get(), b.get()) ||
      !GFp_BN_sub(ret.get(), sum.get(), ret.get()) ||
      !ExpectBIGNUMsEqual(t, "Sum - B (r is b)", a.get(), ret.get())) {
    return false;
  }

  // Test |GFp_BN_uadd| and |GFp_BN_usub| with the prerequisites they are
  // documented as having. Note that these functions are frequently used when
  // the prerequisites don't hold. In those cases, they are supposed to work as
  // if the prerequisite hold, but we don't test that yet. TODO: test that.
  if (!GFp_BN_is_negative(a.get()) &&
      !GFp_BN_is_negative(b.get()) && GFp_BN_cmp(a.get(), b.get()) >= 0) {
    if (!GFp_BN_uadd(ret.get(), a.get(), b.get()) ||
        !ExpectBIGNUMsEqual(t, "A +u B", sum.get(), ret.get()) ||
        !GFp_BN_usub(ret.get(), sum.get(), a.get()) ||
        !ExpectBIGNUMsEqual(t, "Sum -u A", b.get(), ret.get()) ||
        !GFp_BN_usub(ret.get(), sum.get(), b.get()) ||
        !ExpectBIGNUMsEqual(t, "Sum -u B", a.get(), ret.get())) {
      return false;
    }

    // Test that the functions work when |r| and |a| point to the same |BIGNUM|,
    // or when |r| and |b| point to the same |BIGNUM|. TODO: Test the case where
    // all of |r|, |a|, and |b| point to the same |BIGNUM|.
    if (!GFp_BN_copy(ret.get(), a.get()) ||
        !GFp_BN_uadd(ret.get(), ret.get(), b.get()) ||
        !ExpectBIGNUMsEqual(t, "A +u B (r is a)", sum.get(), ret.get()) ||
        !GFp_BN_copy(ret.get(), b.get()) ||
        !GFp_BN_uadd(ret.get(), a.get(), ret.get()) ||
        !ExpectBIGNUMsEqual(t, "A +u B (r is b)", sum.get(), ret.get()) ||
        !GFp_BN_copy(ret.get(), sum.get()) ||
        !GFp_BN_usub(ret.get(), ret.get(), a.get()) ||
        !ExpectBIGNUMsEqual(t, "Sum -u A (r is a)", b.get(), ret.get()) ||
        !GFp_BN_copy(ret.get(), a.get()) ||
        !GFp_BN_usub(ret.get(), sum.get(), ret.get()) ||
        !ExpectBIGNUMsEqual(t, "Sum -u A (r is b)", b.get(), ret.get()) ||
        !GFp_BN_copy(ret.get(), sum.get()) ||
        !GFp_BN_usub(ret.get(), ret.get(), b.get()) ||
        !ExpectBIGNUMsEqual(t, "Sum -u B (r is a)", a.get(), ret.get()) ||
        !GFp_BN_copy(ret.get(), b.get()) ||
        !GFp_BN_usub(ret.get(), sum.get(), ret.get()) ||
        !ExpectBIGNUMsEqual(t, "Sum -u B (r is b)", a.get(), ret.get())) {
      return false;
    }
  }

  return true;
}

static bool TestLShift1(FileTest *t) {
  ScopedBIGNUM a = GetBIGNUM(t, "A");
  ScopedBIGNUM lshift1 = GetBIGNUM(t, "LShift1");
  ScopedBIGNUM zero(GFp_BN_new());
  if (!a || !lshift1 || !zero) {
    return false;
  }

  GFp_BN_zero(zero.get());

  ScopedBIGNUM ret(GFp_BN_new()), two(GFp_BN_new()), remainder(GFp_BN_new());
  if (!ret || !two || !remainder ||
      !GFp_BN_set_word(two.get(), 2) ||
      !GFp_BN_add(ret.get(), a.get(), a.get()) ||
      !ExpectBIGNUMsEqual(t, "A + A", lshift1.get(), ret.get()) ||
      !GFp_BN_mul_no_alias(ret.get(), a.get(), two.get()) ||
      !ExpectBIGNUMsEqual(t, "A * 2", lshift1.get(), ret.get()) ||
      !GFp_BN_div(ret.get(), remainder.get(), lshift1.get(), two.get()) ||
      !ExpectBIGNUMsEqual(t, "LShift1 / 2", a.get(), ret.get()) ||
      !ExpectBIGNUMsEqual(t, "LShift1 % 2", zero.get(), remainder.get()) ||
      !GFp_BN_lshift1(ret.get(), a.get()) ||
      !ExpectBIGNUMsEqual(t, "A << 1", lshift1.get(), ret.get()) ||
      !GFp_BN_rshift1(ret.get(), lshift1.get()) ||
      !ExpectBIGNUMsEqual(t, "LShift >> 1", a.get(), ret.get()) ||
      !GFp_BN_rshift1(ret.get(), lshift1.get()) ||
      !ExpectBIGNUMsEqual(t, "LShift >> 1", a.get(), ret.get())) {
    return false;
  }

  // Set the LSB to 1 and test rshift1 again.
  if (!GFp_BN_set_bit(lshift1.get(), 0) ||
      !GFp_BN_div(ret.get(), nullptr /* rem */, lshift1.get(), two.get()) ||
      !ExpectBIGNUMsEqual(t, "(LShift1 | 1) / 2", a.get(), ret.get()) ||
      !GFp_BN_rshift1(ret.get(), lshift1.get()) ||
      !ExpectBIGNUMsEqual(t, "(LShift | 1) >> 1", a.get(), ret.get())) {
    return false;
  }

  return true;
}

static bool TestLShift(FileTest *t) {
  ScopedBIGNUM a = GetBIGNUM(t, "A");
  ScopedBIGNUM lshift = GetBIGNUM(t, "LShift");
  int n = 0;
  if (!a || !lshift || !GetInt(t, &n, "N")) {
    return false;
  }

  ScopedBIGNUM ret(GFp_BN_new());
  if (!ret ||
      !GFp_BN_lshift(ret.get(), a.get(), n) ||
      !ExpectBIGNUMsEqual(t, "A << N", lshift.get(), ret.get()) ||
      !GFp_BN_rshift(ret.get(), lshift.get(), n) ||
      !ExpectBIGNUMsEqual(t, "A >> N", a.get(), ret.get())) {
    return false;
  }

  return true;
}

static bool TestRShift(FileTest *t) {
  ScopedBIGNUM a = GetBIGNUM(t, "A");
  ScopedBIGNUM rshift = GetBIGNUM(t, "RShift");
  int n = 0;
  if (!a || !rshift || !GetInt(t, &n, "N")) {
    return false;
  }

  ScopedBIGNUM ret(GFp_BN_new());
  if (!ret ||
      !GFp_BN_rshift(ret.get(), a.get(), n) ||
      !ExpectBIGNUMsEqual(t, "A >> N", rshift.get(), ret.get())) {
    return false;
  }

  return true;
}

static bool TestSquare(FileTest *t) {
  ScopedBIGNUM a = GetBIGNUM(t, "A");
  ScopedBIGNUM square = GetBIGNUM(t, "Square");
  ScopedBIGNUM zero(GFp_BN_new());
  if (!a || !square || !zero) {
    return false;
  }

  GFp_BN_zero(zero.get());

<<<<<<< HEAD
  ScopedBIGNUM ret(GFp_BN_new()), remainder(GFp_BN_new());
  if (!ret ||
      !GFp_BN_mul_no_alias(ret.get(), a.get(), a.get()) ||
=======
  bssl::UniquePtr<BIGNUM> ret(BN_new()), remainder(BN_new());
  if (!ret || !remainder ||
      !BN_sqr(ret.get(), a.get(), ctx) ||
      !ExpectBIGNUMsEqual(t, "A^2", square.get(), ret.get()) ||
      !BN_mul(ret.get(), a.get(), a.get(), ctx) ||
>>>>>>> 08387212
      !ExpectBIGNUMsEqual(t, "A * A", square.get(), ret.get()) ||
      !GFp_BN_div(ret.get(), remainder.get(), square.get(), a.get()) ||
      !ExpectBIGNUMsEqual(t, "Square / A", a.get(), ret.get()) ||
      !ExpectBIGNUMsEqual(t, "Square % A", zero.get(), remainder.get())) {
    return false;
  }

  return true;
}

static bool TestProduct(FileTest *t) {
  ScopedBIGNUM a = GetBIGNUM(t, "A");
  ScopedBIGNUM b = GetBIGNUM(t, "B");
  ScopedBIGNUM product = GetBIGNUM(t, "Product");
  ScopedBIGNUM zero(GFp_BN_new());
  if (!a || !b || !product || !zero) {
    return false;
  }

  GFp_BN_zero(zero.get());

  ScopedBIGNUM ret(GFp_BN_new()), remainder(GFp_BN_new());
  if (!ret || !remainder ||
      !GFp_BN_mul_no_alias(ret.get(), a.get(), b.get()) ||
      !ExpectBIGNUMsEqual(t, "A * B", product.get(), ret.get()) ||
      !GFp_BN_div(ret.get(), remainder.get(), product.get(), a.get()) ||
      !ExpectBIGNUMsEqual(t, "Product / A", b.get(), ret.get()) ||
      !ExpectBIGNUMsEqual(t, "Product % A", zero.get(), remainder.get()) ||
      !GFp_BN_div(ret.get(), remainder.get(), product.get(), b.get()) ||
      !ExpectBIGNUMsEqual(t, "Product / B", a.get(), ret.get()) ||
      !ExpectBIGNUMsEqual(t, "Product % B", zero.get(), remainder.get())) {
    return false;
  }

  return true;
}

static bool TestQuotient(FileTest *t) {
  ScopedBIGNUM a = GetBIGNUM(t, "A");
  ScopedBIGNUM b = GetBIGNUM(t, "B");
  ScopedBIGNUM quotient = GetBIGNUM(t, "Quotient");
  ScopedBIGNUM remainder = GetBIGNUM(t, "Remainder");
  if (!a || !b || !quotient || !remainder) {
    return false;
  }

  ScopedBIGNUM ret(GFp_BN_new()), ret2(GFp_BN_new());
  if (!ret || !ret2 ||
      !GFp_BN_div(ret.get(), ret2.get(), a.get(), b.get()) ||
      !ExpectBIGNUMsEqual(t, "A / B", quotient.get(), ret.get()) ||
      !ExpectBIGNUMsEqual(t, "A % B", remainder.get(), ret2.get()) ||
      !GFp_BN_mul_no_alias(ret.get(), quotient.get(), b.get()) ||
      !GFp_BN_add(ret.get(), ret.get(), remainder.get()) ||
      !ExpectBIGNUMsEqual(t, "Quotient * B + Remainder", a.get(), ret.get())) {
    return false;
  }

  // Test GFp_BN_nnmod.
  if (!GFp_BN_is_negative(b.get())) {
    ScopedBIGNUM nnmod(GFp_BN_new());
    if (!nnmod ||
        !GFp_BN_copy(nnmod.get(), remainder.get()) ||
        (GFp_BN_is_negative(nnmod.get()) &&
         !GFp_BN_add(nnmod.get(), nnmod.get(), b.get())) ||
        !GFp_BN_nnmod(ret.get(), a.get(), b.get()) ||
        !ExpectBIGNUMsEqual(t, "A % B (non-negative)", nnmod.get(),
                            ret.get())) {
      return false;
    }
  }

  return true;
}

static bool TestModMul(FileTest *t) {
  ScopedBIGNUM a = GetBIGNUM(t, "A");
  ScopedBIGNUM b = GetBIGNUM(t, "B");
  ScopedBIGNUM m = GetBIGNUM(t, "M");
  ScopedBIGNUM mod_mul = GetBIGNUM(t, "ModMul");
  if (!a || !b || !m || !mod_mul) {
    return false;
  }

  ScopedBIGNUM ret(GFp_BN_new());
  if (GFp_BN_is_odd(m.get())) {
    // Reduce |a| and |b| and test the Montgomery version.
    ScopedBN_MONT_CTX mont(GFp_BN_MONT_CTX_new());
    ScopedBIGNUM a_tmp(GFp_BN_new()), b_tmp(GFp_BN_new());
    if (!mont || !a_tmp || !b_tmp ||
        !GFp_BN_MONT_CTX_set(mont.get(), m.get()) ||
        !GFp_BN_nnmod(a_tmp.get(), a.get(), m.get()) ||
        !GFp_BN_nnmod(b_tmp.get(), b.get(), m.get()) ||
        !GFp_BN_to_mont(a_tmp.get(), a_tmp.get(), mont.get()) ||
        !GFp_BN_to_mont(b_tmp.get(), b_tmp.get(), mont.get()) ||
        !GFp_BN_mod_mul_mont(ret.get(), a_tmp.get(), b_tmp.get(), mont.get()) ||
        !GFp_BN_from_mont(ret.get(), ret.get(), mont.get()) ||
        !ExpectBIGNUMsEqual(t, "A * B (mod M) (Montgomery)",
                            mod_mul.get(), ret.get())) {
      return false;
    }
  }

  return true;
}

static bool TestModExp(FileTest *t) {
  ScopedBIGNUM a = GetBIGNUM(t, "A");
  ScopedBIGNUM e = GetBIGNUM(t, "E");
  ScopedBIGNUM m = GetBIGNUM(t, "M");
  ScopedBIGNUM mod_exp = GetBIGNUM(t, "ModExp");
  if (!a || !e || !m || !mod_exp) {
    return false;
  }

  ScopedBIGNUM ret(GFp_BN_new());
  if (!ret) {
    return false;
  }

  // |GFp_BN_mod_exp_mont_vartime| requires the input to already be reduced
  // mod |m|. |GFp_BN_mod_exp_mont_consttime| doesn't have the same
  // requirement simply because we haven't gotten around to it yet.
  int expected_ok = GFp_BN_cmp(a.get(), m.get()) < 0;

  ScopedBN_MONT_CTX mont(GFp_BN_MONT_CTX_new());
  if (!mont ||
      !GFp_BN_MONT_CTX_set(mont.get(), m.get())) {
    return false;
  }

  int ok = GFp_BN_mod_exp_mont_vartime(ret.get(), a.get(), e.get(),
                                        mont.get());
  if (ok != expected_ok) {
    return false;
  }
  if ((ok &&
        !ExpectBIGNUMsEqual(t, "A ^ E (mod M) (Montgomery)", mod_exp.get(),
                            ret.get()))) {
    return false;
  }

  if (!GFp_BN_mod_exp_mont_consttime(ret.get(), a.get(), e.get(),
                                      mont.get()) ||
      !ExpectBIGNUMsEqual(t, "A ^ E (mod M) (constant-time)", mod_exp.get(),
                          ret.get())) {
    return false;
  }

  return true;
}

static bool TestModInv(FileTest *t) {
  ScopedBIGNUM a = GetBIGNUM(t, "A");
  ScopedBIGNUM m = GetBIGNUM(t, "M");
  ScopedBIGNUM mod_inv = GetBIGNUM(t, "ModInv");
  if (!a || !m || !mod_inv) {
    return false;
  }

  ScopedBIGNUM ret(GFp_BN_new());
  int no_inverse;
  if (!ret ||
      !GFp_BN_mod_inverse_odd(ret.get(), &no_inverse, a.get(), m.get()) ||
      no_inverse ||
      !ExpectBIGNUMsEqual(t, "inv(A) (mod M)", mod_inv.get(), ret.get())) {
    return false;
  }

  return true;
}

struct Test {
  const char *name;
  bool (*func)(FileTest *t);
};

static const Test kTests[] = {
    {"Sum", TestSum},
    {"LShift1", TestLShift1},
    {"LShift", TestLShift},
    {"RShift", TestRShift},
    {"Square", TestSquare},
    {"Product", TestProduct},
    {"Quotient", TestQuotient},
    {"ModMul", TestModMul},
    {"ModExp", TestModExp},
    {"ModInv", TestModInv},
};

static bool RunTest(FileTest *t, void *) {
  for (const Test &test : kTests) {
    if (t->GetType() != test.name) {
      continue;
    }
    return test.func(t);
  }
  t->PrintLine("Unknown test type: ", t->GetType().c_str());
  return false;
}

static bool TestBN2BinPadded(RAND *rng) {
  uint8_t zeros[256], out[256], reference[128];

  memset(zeros, 0, sizeof(zeros));

  // Test edge case at 0.
  ScopedBIGNUM n(GFp_BN_new());
  if (!n || !GFp_BN_bn2bin_padded(NULL, 0, n.get())) {
    fprintf(stderr,
            "GFp_BN_bn2bin_padded failed to encode 0 in an empty buffer.\n");
    return false;
  }
  memset(out, -1, sizeof(out));
  if (!GFp_BN_bn2bin_padded(out, sizeof(out), n.get())) {
    fprintf(stderr,
            "GFp_BN_bn2bin_padded failed to encode 0 in a non-empty buffer.\n");
    return false;
  }
  if (memcmp(zeros, out, sizeof(out))) {
    fprintf(stderr, "GFp_BN_bn2bin_padded did not zero buffer.\n");
    return false;
  }

  // Test a random numbers at various byte lengths.
  for (size_t bytes = 128 - 7; bytes <= 128; bytes++) {
    if (!GFp_BN_rand(n.get(), bytes * 8, rng)) {
      return false;
    }
    if (GFp_BN_num_bytes(n.get()) != bytes ||
        GFp_BN_bn2bin(n.get(), reference) != bytes) {
      fprintf(stderr, "Bad result from GFp_BN_rand; bytes.\n");
      return false;
    }
    // Empty buffer should fail.
    if (GFp_BN_bn2bin_padded(NULL, 0, n.get())) {
      fprintf(stderr,
              "GFp_BN_bn2bin_padded incorrectly succeeded on empty buffer.\n");
      return false;
    }
    // One byte short should fail.
    if (GFp_BN_bn2bin_padded(out, bytes - 1, n.get())) {
      fprintf(stderr, "GFp_BN_bn2bin_padded incorrectly succeeded on short.\n");
      return false;
    }
    // Exactly right size should encode.
    if (!GFp_BN_bn2bin_padded(out, bytes, n.get()) ||
        memcmp(out, reference, bytes) != 0) {
      fprintf(stderr, "GFp_BN_bn2bin_padded gave a bad result.\n");
      return false;
    }
    // Pad up one byte extra.
    if (!GFp_BN_bn2bin_padded(out, bytes + 1, n.get()) ||
        memcmp(out + 1, reference, bytes) || memcmp(out, zeros, 1)) {
      fprintf(stderr, "GFp_BN_bn2bin_padded gave a bad result.\n");
      return false;
    }
    // Pad up to 256.
    if (!GFp_BN_bn2bin_padded(out, sizeof(out), n.get()) ||
        memcmp(out + sizeof(out) - bytes, reference, bytes) ||
        memcmp(out, zeros, sizeof(out) - bytes)) {
      fprintf(stderr, "GFp_BN_bn2bin_padded gave a bad result.\n");
      return false;
    }
  }

  return true;
}

static int BN_is_word(const BIGNUM *bn, BN_ULONG w) {
  return GFp_BN_abs_is_word(bn, w) && (w == 0 || bn->neg == 0);
}

static bool TestHex2BN() {
  ScopedBIGNUM bn;
  int ret = HexToBIGNUM(&bn, "0");
  if (ret != 1 || !GFp_BN_is_zero(bn.get()) || GFp_BN_is_negative(bn.get())) {
    fprintf(stderr, "GFp_BN_hex2bn gave a bad result.\n");
    return false;
  }

  ret = HexToBIGNUM(&bn, "256");
  if (ret != 3 || !BN_is_word(bn.get(), 0x256) ||
      GFp_BN_is_negative(bn.get())) {
    fprintf(stderr, "GFp_BN_hex2bn gave a bad result.\n");
    return false;
  }

  ret = HexToBIGNUM(&bn, "-42");
  if (ret != 3 || !GFp_BN_abs_is_word(bn.get(), 0x42) ||
      !GFp_BN_is_negative(bn.get())) {
    fprintf(stderr, "GFp_BN_hex2bn gave a bad result.\n");
    return false;
  }

  ret = HexToBIGNUM(&bn, "-0");
  if (ret != 2 || !GFp_BN_is_zero(bn.get()) || GFp_BN_is_negative(bn.get())) {
    fprintf(stderr, "GFp_BN_hex2bn gave a bad result.\n");
    return false;
  }

  ret = HexToBIGNUM(&bn, "abctrailing garbage is ignored");
  if (ret != 3 || !BN_is_word(bn.get(), 0xabc) ||
      GFp_BN_is_negative(bn.get())) {
    fprintf(stderr, "GFp_BN_hex2bn gave a bad result.\n");
    return false;
  }

  return true;
}

static bool TestRand(RAND *rng) {
  ScopedBIGNUM bn(GFp_BN_new());
  if (!bn) {
    return false;
  }

  // Test GFp_BN_rand accounts for degenerate cases
  if (!GFp_BN_rand(bn.get(), 0, rng) ||
      !GFp_BN_is_zero(bn.get())) {
    fprintf(stderr, "GFp_BN_rand gave a bad result.\n");
    return false;
  }

  if (!GFp_BN_rand(bn.get(), 1, rng) ||
      !BN_is_word(bn.get(), 1)) {
    fprintf(stderr, "GFp_BN_rand gave a bad result.\n");
    return false;
  }

  return true;
}

<<<<<<< HEAD
static bool TestNegativeZero() {
  ScopedBIGNUM a(GFp_BN_new());
  ScopedBIGNUM b(GFp_BN_new());
  ScopedBIGNUM c(GFp_BN_new());
  if (!a || !b || !c) {
=======
struct MPITest {
  const char *base10;
  const char *mpi;
  size_t mpi_len;
};

static const MPITest kMPITests[] = {
  { "0", "\x00\x00\x00\x00", 4 },
  { "1", "\x00\x00\x00\x01\x01", 5 },
  { "-1", "\x00\x00\x00\x01\x81", 5 },
  { "128", "\x00\x00\x00\x02\x00\x80", 6 },
  { "256", "\x00\x00\x00\x02\x01\x00", 6 },
  { "-256", "\x00\x00\x00\x02\x81\x00", 6 },
};

static bool TestMPI() {
  uint8_t scratch[8];

  for (size_t i = 0; i < OPENSSL_ARRAY_SIZE(kMPITests); i++) {
    const MPITest &test = kMPITests[i];
    bssl::UniquePtr<BIGNUM> bn(ASCIIToBIGNUM(test.base10));
    if (!bn) {
      return false;
    }

    const size_t mpi_len = BN_bn2mpi(bn.get(), NULL);
    if (mpi_len > sizeof(scratch)) {
      fprintf(stderr, "MPI test #%u: MPI size is too large to test.\n",
              (unsigned)i);
      return false;
    }

    const size_t mpi_len2 = BN_bn2mpi(bn.get(), scratch);
    if (mpi_len != mpi_len2) {
      fprintf(stderr, "MPI test #%u: length changes.\n", (unsigned)i);
      return false;
    }

    if (mpi_len != test.mpi_len ||
        memcmp(test.mpi, scratch, mpi_len) != 0) {
      fprintf(stderr, "MPI test #%u failed:\n", (unsigned)i);
      hexdump(stderr, "Expected: ", test.mpi, test.mpi_len);
      hexdump(stderr, "Got:      ", scratch, mpi_len);
      return false;
    }

    bssl::UniquePtr<BIGNUM> bn2(BN_mpi2bn(scratch, mpi_len, NULL));
    if (bn2.get() == nullptr) {
      fprintf(stderr, "MPI test #%u: failed to parse\n", (unsigned)i);
      return false;
    }

    if (BN_cmp(bn.get(), bn2.get()) != 0) {
      fprintf(stderr, "MPI test #%u: wrong result\n", (unsigned)i);
      return false;
    }
  }

  return true;
}

static bool TestRand() {
  bssl::UniquePtr<BIGNUM> bn(BN_new());
  if (!bn) {
    return false;
  }

  // Test BN_rand accounts for degenerate cases with |top| and |bottom|
  // parameters.
  if (!BN_rand(bn.get(), 0, BN_RAND_TOP_ONE, BN_RAND_BOTTOM_ANY) ||
      !BN_is_zero(bn.get())) {
    fprintf(stderr, "BN_rand gave a bad result.\n");
    return false;
  }
  if (!BN_rand(bn.get(), 0, BN_RAND_TOP_TWO, BN_RAND_BOTTOM_ODD) ||
      !BN_is_zero(bn.get())) {
    fprintf(stderr, "BN_rand gave a bad result.\n");
>>>>>>> 08387212
    return false;
  }

  // Test that GFp_BN_mul_no_alias never gives negative zero.
  if (!GFp_BN_set_word(a.get(), 1)) {
    return false;
  }
  GFp_BN_set_negative(a.get(), 1);
  GFp_BN_zero(b.get());
  if (!GFp_BN_mul_no_alias(c.get(), a.get(), b.get())) {
    return false;
  }
  if (!GFp_BN_is_zero(c.get()) || GFp_BN_is_negative(c.get())) {
    fprintf(stderr, "Multiplication test failed.\n");
    return false;
  }

  ScopedBIGNUM numerator(GFp_BN_new()), denominator(GFp_BN_new());
  if (!numerator || !denominator) {
    return false;
  }

  // Test that GFp_BN_div never gives negative zero in the quotient.
  if (!GFp_BN_set_word(numerator.get(), 1) ||
      !GFp_BN_set_word(denominator.get(), 2)) {
    return false;
  }
  GFp_BN_set_negative(numerator.get(), 1);
  if (!GFp_BN_div(a.get(), b.get(), numerator.get(), denominator.get())) {
    return false;
  }
  if (!GFp_BN_is_zero(a.get()) || GFp_BN_is_negative(a.get())) {
    fprintf(stderr, "Incorrect quotient.\n");
    return false;
  }

  // Test that GFp_BN_div never gives negative zero in the remainder.
  if (!GFp_BN_set_word(denominator.get(), 1)) {
    return false;
  }
  if (!GFp_BN_div(a.get(), b.get(), numerator.get(), denominator.get())) {
    return false;
  }
  if (!GFp_BN_is_zero(b.get()) || GFp_BN_is_negative(b.get())) {
    fprintf(stderr, "Incorrect remainder.\n");
    return false;
  }

  // Test that GFp_BN_set_negative will not produce a negative zero.
  GFp_BN_zero(a.get());
  GFp_BN_set_negative(a.get(), 1);
  if (GFp_BN_is_negative(a.get())) {
    fprintf(stderr, "GFp_BN_set_negative produced a negative zero.\n");
    return false;
  }

  return true;
}

static bool TestBadModulus() {
  ScopedBIGNUM a(GFp_BN_new());
  ScopedBIGNUM b(GFp_BN_new());
  ScopedBIGNUM zero(GFp_BN_new());
  ScopedBIGNUM one(GFp_BN_new());
  ScopedBN_MONT_CTX mont(GFp_BN_MONT_CTX_new());
  if (!a || !b || !zero || !one || !mont ||
      !GFp_BN_set_word(one.get(), 1)) {
    return false;
  }

  GFp_BN_zero(zero.get());

  if (GFp_BN_div(a.get(), b.get(), one.get(), zero.get())) {
    fprintf(stderr, "Division by zero unexpectedly succeeded.\n");
    return false;
  }
  ERR_clear_error();

  // |GFp_BN_mod_exp_mont_vartime| and |GFp_BN_mod_exp_mont_consttime| require
  // this.
  if (GFp_BN_MONT_CTX_set(mont.get(), zero.get())) {
    fprintf(stderr,
            "GFp_BN_MONT_CTX_set unexpectedly succeeded for zero modulus.\n");
    return false;
  }
  ERR_clear_error();


  // Some operations also may not be used with an even modulus.

  if (!GFp_BN_set_word(b.get(), 16)) {
    return false;
  }

  // |GFp_BN_mod_exp_mont_vartime| and |GFp_BN_mod_exp_mont_consttime| require
  // this.
  if (GFp_BN_MONT_CTX_set(mont.get(), b.get())) {
    fprintf(stderr,
            "GFp_BN_MONT_CTX_set unexpectedly succeeded for even modulus.\n");
    return false;
  }
  ERR_clear_error();

  return true;
}

static bool TestExpModRejectUnreduced() {
  ScopedBIGNUM r(GFp_BN_new());
  if (!r) {
    return false;
  }

  static const BN_ULONG kBases[] = { 1, 3 };
  static const BN_ULONG kExponents[] = { 1, 2, 3 };
  static const BN_ULONG kModuli[] = { 1, 3 };

  for (BN_ULONG mod_value : kModuli) {
    ScopedBIGNUM mod(GFp_BN_new());
    ScopedBN_MONT_CTX mont(GFp_BN_MONT_CTX_new());
    if (!mod ||
        !GFp_BN_set_word(mod.get(), mod_value) ||
        !mont ||
        !GFp_BN_MONT_CTX_set(mont.get(), mod.get())) {
      return false;
    }
    for (BN_ULONG exp_value : kExponents) {
      ScopedBIGNUM exp(GFp_BN_new());
      if (!exp ||
          !GFp_BN_set_word(exp.get(), exp_value)) {
        return false;
      }
      for (BN_ULONG base_value : kBases) {
        ScopedBIGNUM base(GFp_BN_new());
        if (!base ||
            !GFp_BN_set_word(base.get(), base_value)) {
          return false;
        }

        if (base_value >= mod_value &&
            GFp_BN_mod_exp_mont_vartime(r.get(), base.get(), exp.get(),
                                        mont.get())) {
          fprintf(stderr, "GFp_BN_mod_exp_mont_vartime(%d, %d, %d) succeeded!\n",
                  (int)base_value, (int)exp_value, (int)mod_value);
          return false;
        }

        if (base_value >= mod_value &&
            GFp_BN_mod_exp_mont_consttime(r.get(), base.get(), exp.get(),
                                          mont.get())) {
          fprintf(stderr, "GFp_BN_mod_exp_mont_consttime(%d, %d, %d) succeeded!\n",
                  (int)base_value, (int)exp_value, (int)mod_value);
          return false;
        }

        GFp_BN_set_negative(base.get(), 1);

        if (GFp_BN_mod_exp_mont_vartime(r.get(), base.get(), exp.get(),
                                        mont.get())) {
          fprintf(stderr, "GFp_BN_mod_exp_mont_vartime(%d, %d, %d) succeeded!\n",
                  -(int)base_value, (int)exp_value, (int)mod_value);
          return false;
        }
        if (GFp_BN_mod_exp_mont_consttime(r.get(), base.get(), exp.get(),
                                          mont.get())) {
          fprintf(stderr, "GFp_BN_mod_exp_mont_consttime(%d, %d, %d) succeeded!\n",
                  -(int)base_value, (int)exp_value, (int)mod_value);
          return false;
        }
      }
    }
  }

  return true;
}

static bool TestModInvRejectUnreduced(RAND *rng) {
  ScopedBIGNUM r(GFp_BN_new());
  if (!r) {
    return false;
  }

  static const BN_ULONG kBases[] = { 2, 4, 6 };
  static const BN_ULONG kModuli[] = { 1, 3 };

  for (BN_ULONG mod_value : kModuli) {
    ScopedBIGNUM mod(GFp_BN_new());
    ScopedBN_MONT_CTX mont(GFp_BN_MONT_CTX_new());
    if (!mod ||
        !GFp_BN_set_word(mod.get(), mod_value) ||
        !mont ||
        !GFp_BN_MONT_CTX_set(mont.get(), mod.get())) {
      return false;
    }
    for (BN_ULONG base_value : kBases) {
      ScopedBIGNUM base(GFp_BN_new());
      if (!base ||
          !GFp_BN_set_word(base.get(), base_value)) {
        return false;
      }

      int no_inverse;

      if (base_value >= mod_value &&
          GFp_BN_mod_inverse_odd(r.get(), &no_inverse, base.get(), mod.get())) {
        fprintf(stderr, "GFp_BN_mod_inverse_odd(%d, %d) succeeded!\n",
                (int)base_value, (int)mod_value);
        return false;
      }
      if (base_value >= mod_value &&
          GFp_BN_mod_inverse_blinded(r.get(), &no_inverse, base.get(),
                                     mont.get(), rng)) {
        fprintf(stderr, "GFp_BN_mod_inverse_blinded(%d, %d) succeeded!\n",
          (int)base_value, (int)mod_value);
        return false;
      }

      GFp_BN_set_negative(base.get(), 1);

      if (GFp_BN_mod_inverse_odd(r.get(), &no_inverse, base.get(), mod.get())) {
        fprintf(stderr, "GFp_BN_mod_inverse_odd(%d, %d) succeeded!\n",
                -(int)base_value, (int)mod_value);
        return false;
      }
      if (GFp_BN_mod_inverse_blinded(r.get(), &no_inverse, base.get(),
                                     mont.get(), rng)) {
        fprintf(stderr, "GFp_BN_mod_inverse_blinded(%d, %d) succeeded!\n",
                -(int)base_value, (int)mod_value);
        return false;
      }

    }
  }

  return true;
}

static bool TestCmpWord() {
  static const BN_ULONG kMaxWord = (BN_ULONG)-1;

  ScopedBIGNUM one(GFp_BN_new());
  ScopedBIGNUM r(GFp_BN_new());
  if (!one ||
      !GFp_BN_set_word(one.get(), 1) ||
      !r) {
    return false;
  }

  if (!GFp_BN_set_word(r.get(), 0)) {
    return false;
  }

  if (GFp_BN_cmp_word(r.get(), 0) != 0 ||
      GFp_BN_cmp_word(r.get(), 1) >= 0 ||
      GFp_BN_cmp_word(r.get(), kMaxWord) >= 0) {
    fprintf(stderr, "GFp_BN_cmp_word compared against 0 incorrectly.\n");
    return false;
  }

  if (!GFp_BN_set_word(r.get(), 100)) {
    return false;
  }

  if (GFp_BN_cmp_word(r.get(), 0) <= 0 ||
      GFp_BN_cmp_word(r.get(), 99) <= 0 ||
      GFp_BN_cmp_word(r.get(), 100) != 0 ||
      GFp_BN_cmp_word(r.get(), 101) >= 0 ||
      GFp_BN_cmp_word(r.get(), kMaxWord) >= 0) {
    fprintf(stderr, "GFp_BN_cmp_word compared against 100 incorrectly.\n");
    return false;
  }

  GFp_BN_set_negative(r.get(), 1);

  if (GFp_BN_cmp_word(r.get(), 0) >= 0 ||
      GFp_BN_cmp_word(r.get(), 100) >= 0 ||
      GFp_BN_cmp_word(r.get(), kMaxWord) >= 0) {
    fprintf(stderr, "GFp_BN_cmp_word compared against -100 incorrectly.\n");
    return false;
  }

  if (!GFp_BN_set_word(r.get(), kMaxWord)) {
    return false;
  }

  if (GFp_BN_cmp_word(r.get(), 0) <= 0 ||
      GFp_BN_cmp_word(r.get(), kMaxWord - 1) <= 0 ||
      GFp_BN_cmp_word(r.get(), kMaxWord) != 0) {
    fprintf(stderr, "GFp_BN_cmp_word compared against kMaxWord incorrectly.\n");
    return false;
  }

  if (!GFp_BN_add(r.get(), r.get(), one.get())) {
    return false;
  }

  if (GFp_BN_cmp_word(r.get(), 0) <= 0 ||
      GFp_BN_cmp_word(r.get(), kMaxWord) <= 0) {
    fprintf(stderr, "GFp_BN_cmp_word compared against kMaxWord + 1 incorrectly.\n");
    return false;
  }

  GFp_BN_set_negative(r.get(), 1);

  if (GFp_BN_cmp_word(r.get(), 0) >= 0 ||
      GFp_BN_cmp_word(r.get(), kMaxWord) >= 0) {
    fprintf(stderr,
            "GFp_BN_cmp_word compared against -kMaxWord - 1 incorrectly.\n");
    return false;
  }

  return true;
}

extern "C" int bssl_bn_test_main(RAND *rng) {
  if (!TestBN2BinPadded(rng) ||
      !TestHex2BN() ||
      !TestRand(rng) ||
      !TestNegativeZero() ||
      !TestBadModulus() ||
      !TestExpModRejectUnreduced() ||
      !TestModInvRejectUnreduced(rng) ||
      !TestCmpWord()) {
    return 1;
  }

  return FileTestMain(RunTest, nullptr, "crypto/bn/bn_tests.txt");
}<|MERGE_RESOLUTION|>--- conflicted
+++ resolved
@@ -332,17 +332,9 @@
 
   GFp_BN_zero(zero.get());
 
-<<<<<<< HEAD
   ScopedBIGNUM ret(GFp_BN_new()), remainder(GFp_BN_new());
-  if (!ret ||
+  if (!ret || !remainder ||
       !GFp_BN_mul_no_alias(ret.get(), a.get(), a.get()) ||
-=======
-  bssl::UniquePtr<BIGNUM> ret(BN_new()), remainder(BN_new());
-  if (!ret || !remainder ||
-      !BN_sqr(ret.get(), a.get(), ctx) ||
-      !ExpectBIGNUMsEqual(t, "A^2", square.get(), ret.get()) ||
-      !BN_mul(ret.get(), a.get(), a.get(), ctx) ||
->>>>>>> 08387212
       !ExpectBIGNUMsEqual(t, "A * A", square.get(), ret.get()) ||
       !GFp_BN_div(ret.get(), remainder.get(), square.get(), a.get()) ||
       !ExpectBIGNUMsEqual(t, "Square / A", a.get(), ret.get()) ||
@@ -675,91 +667,11 @@
   return true;
 }
 
-<<<<<<< HEAD
 static bool TestNegativeZero() {
   ScopedBIGNUM a(GFp_BN_new());
   ScopedBIGNUM b(GFp_BN_new());
   ScopedBIGNUM c(GFp_BN_new());
   if (!a || !b || !c) {
-=======
-struct MPITest {
-  const char *base10;
-  const char *mpi;
-  size_t mpi_len;
-};
-
-static const MPITest kMPITests[] = {
-  { "0", "\x00\x00\x00\x00", 4 },
-  { "1", "\x00\x00\x00\x01\x01", 5 },
-  { "-1", "\x00\x00\x00\x01\x81", 5 },
-  { "128", "\x00\x00\x00\x02\x00\x80", 6 },
-  { "256", "\x00\x00\x00\x02\x01\x00", 6 },
-  { "-256", "\x00\x00\x00\x02\x81\x00", 6 },
-};
-
-static bool TestMPI() {
-  uint8_t scratch[8];
-
-  for (size_t i = 0; i < OPENSSL_ARRAY_SIZE(kMPITests); i++) {
-    const MPITest &test = kMPITests[i];
-    bssl::UniquePtr<BIGNUM> bn(ASCIIToBIGNUM(test.base10));
-    if (!bn) {
-      return false;
-    }
-
-    const size_t mpi_len = BN_bn2mpi(bn.get(), NULL);
-    if (mpi_len > sizeof(scratch)) {
-      fprintf(stderr, "MPI test #%u: MPI size is too large to test.\n",
-              (unsigned)i);
-      return false;
-    }
-
-    const size_t mpi_len2 = BN_bn2mpi(bn.get(), scratch);
-    if (mpi_len != mpi_len2) {
-      fprintf(stderr, "MPI test #%u: length changes.\n", (unsigned)i);
-      return false;
-    }
-
-    if (mpi_len != test.mpi_len ||
-        memcmp(test.mpi, scratch, mpi_len) != 0) {
-      fprintf(stderr, "MPI test #%u failed:\n", (unsigned)i);
-      hexdump(stderr, "Expected: ", test.mpi, test.mpi_len);
-      hexdump(stderr, "Got:      ", scratch, mpi_len);
-      return false;
-    }
-
-    bssl::UniquePtr<BIGNUM> bn2(BN_mpi2bn(scratch, mpi_len, NULL));
-    if (bn2.get() == nullptr) {
-      fprintf(stderr, "MPI test #%u: failed to parse\n", (unsigned)i);
-      return false;
-    }
-
-    if (BN_cmp(bn.get(), bn2.get()) != 0) {
-      fprintf(stderr, "MPI test #%u: wrong result\n", (unsigned)i);
-      return false;
-    }
-  }
-
-  return true;
-}
-
-static bool TestRand() {
-  bssl::UniquePtr<BIGNUM> bn(BN_new());
-  if (!bn) {
-    return false;
-  }
-
-  // Test BN_rand accounts for degenerate cases with |top| and |bottom|
-  // parameters.
-  if (!BN_rand(bn.get(), 0, BN_RAND_TOP_ONE, BN_RAND_BOTTOM_ANY) ||
-      !BN_is_zero(bn.get())) {
-    fprintf(stderr, "BN_rand gave a bad result.\n");
-    return false;
-  }
-  if (!BN_rand(bn.get(), 0, BN_RAND_TOP_TWO, BN_RAND_BOTTOM_ODD) ||
-      !BN_is_zero(bn.get())) {
-    fprintf(stderr, "BN_rand gave a bad result.\n");
->>>>>>> 08387212
     return false;
   }
 
