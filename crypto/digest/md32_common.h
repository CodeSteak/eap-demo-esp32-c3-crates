--- conflicted
+++ resolved
@@ -70,33 +70,7 @@
 #error "HASH_CBLOCK must be defined!"
 #endif
 
-<<<<<<< HEAD
-/*
- * Engage compiler specific rotate intrinsic function if available.
- */
-#undef ROTATE
-#if defined(_MSC_VER)
-#define ROTATE(a, n) _lrotl(a, n)
-#elif defined(__ICC)
-#define ROTATE(a, n) _rotl(a, n)
-#elif defined(__GNUC__) && __GNUC__ >= 2 && !defined(OPENSSL_NO_ASM)
-#if defined(OPENSSL_X86) || defined(OPENSSL_X86_64)
-/* Note this macro requires |n| be a constant. */
-#define ROTATE(a, n)                                                    \
-  ({                                                                    \
-    register uint32_t ret;                                              \
-    asm("roll %1, %0" : "=r"(ret) : "I"(n), "0"((uint32_t)(a)) : "cc"); \
-    ret;                                                                \
-  })
-#endif /* OPENSSL_X86 || OPENSSL_X86_64 */
-#endif /* COMPILER */
 
-#ifndef ROTATE
-#define ROTATE(a, n) (((a) << (n)) | (((a)&0xffffffff) >> (32 - (n))))
-#endif
-
-=======
->>>>>>> 5a19d7df
 #if defined(DATA_ORDER_IS_BIG_ENDIAN)
 
 #if !defined(PEDANTIC) && defined(__GNUC__) && __GNUC__ >= 2 && \
