/* Copyright (C) 1995-1997 Eric Young (eay@cryptsoft.com)
 * All rights reserved.
 *
 * This package is an SSL implementation written
 * by Eric Young (eay@cryptsoft.com).
 * The implementation was written so as to conform with Netscapes SSL.
 *
 * This library is free for commercial and non-commercial use as long as
 * the following conditions are aheared to.  The following conditions
 * apply to all code found in this distribution, be it the RC4, RSA,
 * lhash, DES, etc., code; not just the SSL code.  The SSL documentation
 * included with this distribution is covered by the same copyright terms
 * except that the holder is Tim Hudson (tjh@cryptsoft.com).
 *
 * Copyright remains Eric Young's, and as such any Copyright notices in
 * the code are not to be removed.
 * If this package is used in a product, Eric Young should be given attribution
 * as the author of the parts of the library used.
 * This can be in the form of a textual message at program startup or
 * in documentation (online or textual) provided with the package.
 *
 * Redistribution and use in source and binary forms, with or without
 * modification, are permitted provided that the following conditions
 * are met:
 * 1. Redistributions of source code must retain the copyright
 *    notice, this list of conditions and the following disclaimer.
 * 2. Redistributions in binary form must reproduce the above copyright
 *    notice, this list of conditions and the following disclaimer in the
 *    documentation and/or other materials provided with the distribution.
 * 3. All advertising materials mentioning features or use of this software
 *    must display the following acknowledgement:
 *    "This product includes cryptographic software written by
 *     Eric Young (eay@cryptsoft.com)"
 *    The word 'cryptographic' can be left out if the rouines from the library
 *    being used are not cryptographic related :-).
 * 4. If you include any Windows specific code (or a derivative thereof) from
 *    the apps directory (application code) you must include an acknowledgement:
 *    "This product includes software written by Tim Hudson (tjh@cryptsoft.com)"
 *
 * THIS SOFTWARE IS PROVIDED BY ERIC YOUNG ``AS IS'' AND
 * ANY EXPRESS OR IMPLIED WARRANTIES, INCLUDING, BUT NOT LIMITED TO, THE
 * IMPLIED WARRANTIES OF MERCHANTABILITY AND FITNESS FOR A PARTICULAR PURPOSE
 * ARE DISCLAIMED.  IN NO EVENT SHALL THE AUTHOR OR CONTRIBUTORS BE LIABLE
 * FOR ANY DIRECT, INDIRECT, INCIDENTAL, SPECIAL, EXEMPLARY, OR CONSEQUENTIAL
 * DAMAGES (INCLUDING, BUT NOT LIMITED TO, PROCUREMENT OF SUBSTITUTE GOODS
 * OR SERVICES; LOSS OF USE, DATA, OR PROFITS; OR BUSINESS INTERRUPTION)
 * HOWEVER CAUSED AND ON ANY THEORY OF LIABILITY, WHETHER IN CONTRACT, STRICT
 * LIABILITY, OR TORT (INCLUDING NEGLIGENCE OR OTHERWISE) ARISING IN ANY WAY
 * OUT OF THE USE OF THIS SOFTWARE, EVEN IF ADVISED OF THE POSSIBILITY OF
 * SUCH DAMAGE.
 *
 * The licence and distribution terms for any publically available version or
 * derivative of this code cannot be changed.  i.e. this code cannot simply be
 * copied and put under another distribution licence
 * [including the GNU Public Licence.]
 */
/* ====================================================================
 * Copyright (c) 1998-2006 The OpenSSL Project.  All rights reserved.
 *
 * Redistribution and use in source and binary forms, with or without
 * modification, are permitted provided that the following conditions
 * are met:
 *
 * 1. Redistributions of source code must retain the above copyright
 *    notice, this list of conditions and the following disclaimer.
 *
 * 2. Redistributions in binary form must reproduce the above copyright
 *    notice, this list of conditions and the following disclaimer in
 *    the documentation and/or other materials provided with the
 *    distribution.
 *
 * 3. All advertising materials mentioning features or use of this
 *    software must display the following acknowledgment:
 *    "This product includes software developed by the OpenSSL Project
 *    for use in the OpenSSL Toolkit. (http://www.openssl.org/)"
 *
 * 4. The names "OpenSSL Toolkit" and "OpenSSL Project" must not be used to
 *    endorse or promote products derived from this software without
 *    prior written permission. For written permission, please contact
 *    openssl-core@openssl.org.
 *
 * 5. Products derived from this software may not be called "OpenSSL"
 *    nor may "OpenSSL" appear in their names without prior written
 *    permission of the OpenSSL Project.
 *
 * 6. Redistributions of any form whatsoever must retain the following
 *    acknowledgment:
 *    "This product includes software developed by the OpenSSL Project
 *    for use in the OpenSSL Toolkit (http://www.openssl.org/)"
 *
 * THIS SOFTWARE IS PROVIDED BY THE OpenSSL PROJECT ``AS IS'' AND ANY
 * EXPRESSED OR IMPLIED WARRANTIES, INCLUDING, BUT NOT LIMITED TO, THE
 * IMPLIED WARRANTIES OF MERCHANTABILITY AND FITNESS FOR A PARTICULAR
 * PURPOSE ARE DISCLAIMED.  IN NO EVENT SHALL THE OpenSSL PROJECT OR
 * ITS CONTRIBUTORS BE LIABLE FOR ANY DIRECT, INDIRECT, INCIDENTAL,
 * SPECIAL, EXEMPLARY, OR CONSEQUENTIAL DAMAGES (INCLUDING, BUT
 * NOT LIMITED TO, PROCUREMENT OF SUBSTITUTE GOODS OR SERVICES;
 * LOSS OF USE, DATA, OR PROFITS; OR BUSINESS INTERRUPTION)
 * HOWEVER CAUSED AND ON ANY THEORY OF LIABILITY, WHETHER IN CONTRACT,
 * STRICT LIABILITY, OR TORT (INCLUDING NEGLIGENCE OR OTHERWISE)
 * ARISING IN ANY WAY OUT OF THE USE OF THIS SOFTWARE, EVEN IF ADVISED
 * OF THE POSSIBILITY OF SUCH DAMAGE.
 * ====================================================================
 *
 * This product includes cryptographic software written by Eric Young
 * (eay@cryptsoft.com).  This product includes software written by Tim
 * Hudson (tjh@cryptsoft.com).
 *
 */
/* ====================================================================
 * Copyright 2002 Sun Microsystems, Inc. ALL RIGHTS RESERVED.
 *
 * Portions of the attached software ("Contribution") are developed by
 * SUN MICROSYSTEMS, INC., and are contributed to the OpenSSL project.
 *
 * The Contribution is licensed pursuant to the Eric Young open source
 * license provided above.
 *
 * The binary polynomial arithmetic software is originally written by
 * Sheueling Chang Shantz and Douglas Stebila of Sun Microsystems
 * Laboratories. */

#ifndef OPENSSL_HEADER_BN_H
#define OPENSSL_HEADER_BN_H

#include <openssl/base.h>
#include <openssl/thread.h>

#include <inttypes.h>  /* for PRIu64 and friends */
#include <stdio.h>  /* for FILE* */

#if defined(__cplusplus)
extern "C" {
#endif


/* BN provides support for working with arbitary sized integers. For example,
 * although the largest integer supported by the compiler might be 64 bits, BN
 * will allow you to work with numbers until you run out of memory. */


/* BN_ULONG is the native word size when working with big integers.
 *
 * Note: on some platforms, inttypes.h does not define print format macros in
 * C++ unless |__STDC_FORMAT_MACROS| defined. As this is a public header, bn.h
 * does not define |__STDC_FORMAT_MACROS| itself. C++ source files which use the
 * FMT macros must define it externally. */
#if defined(OPENSSL_64_BIT)
#define BN_ULONG uint64_t
#define BN_BITS2 64
#define BN_DEC_FMT1	"%" PRIu64
#define BN_DEC_FMT2	"%019" PRIu64
#define BN_HEX_FMT1	"%" PRIx64
#elif defined(OPENSSL_32_BIT)
#define BN_ULONG uint32_t
#define BN_BITS2 32
#define BN_DEC_FMT1	"%" PRIu32
#define BN_DEC_FMT2	"%09" PRIu32
#define BN_HEX_FMT1	"%" PRIx32
#else
#error "Must define either OPENSSL_32_BIT or OPENSSL_64_BIT"
#endif


/* Allocation and freeing. */

/* BN_new creates a new, allocated BIGNUM and initialises it. */
OPENSSL_EXPORT BIGNUM *BN_new(void);

/* BN_init initialises a stack allocated |BIGNUM|. */
OPENSSL_EXPORT void BN_init(BIGNUM *bn);

/* BN_free frees the data referenced by |bn| and, if |bn| was originally
 * allocated on the heap, frees |bn| also. */
OPENSSL_EXPORT void BN_free(BIGNUM *bn);

/* BN_clear_free erases and frees the data referenced by |bn| and, if |bn| was
 * originally allocated on the heap, frees |bn| also. */
OPENSSL_EXPORT void BN_clear_free(BIGNUM *bn);

/* BN_dup allocates a new BIGNUM and sets it equal to |src|. It returns the
 * allocated BIGNUM on success or NULL otherwise. */
OPENSSL_EXPORT BIGNUM *BN_dup(const BIGNUM *src);

/* BN_copy sets |dest| equal to |src| and returns |dest| or NULL on allocation
 * failure. */
OPENSSL_EXPORT BIGNUM *BN_copy(BIGNUM *dest, const BIGNUM *src);

/* BN_clear sets |bn| to zero and erases the old data. */
OPENSSL_EXPORT void BN_clear(BIGNUM *bn);

/* BN_value_one returns a static BIGNUM with value 1. */
OPENSSL_EXPORT const BIGNUM *BN_value_one(void);

/* BN_with_flags initialises a stack allocated |BIGNUM| with pointers to the
 * contents of |in| but with |flags| ORed into the flags field.
 *
 * Note: the two BIGNUMs share state and so |out| should /not/ be passed to
 * |BN_free|. */
OPENSSL_EXPORT void BN_with_flags(BIGNUM *out, const BIGNUM *in, int flags);


/* Basic functions. */

/* BN_num_bits returns the minimum number of bits needed to represent the
 * absolute value of |bn|. */
OPENSSL_EXPORT unsigned BN_num_bits(const BIGNUM *bn);

/* BN_num_bytes returns the minimum number of bytes needed to represent the
 * absolute value of |bn|. */
OPENSSL_EXPORT unsigned BN_num_bytes(const BIGNUM *bn);

/* BN_zero sets |bn| to zero. */
OPENSSL_EXPORT void BN_zero(BIGNUM *bn);

/* BN_one sets |bn| to one. It returns one on success or zero on allocation
 * failure. */
OPENSSL_EXPORT int BN_one(BIGNUM *bn);

/* BN_set_word sets |bn| to |value|. It returns one on success or zero on
 * allocation failure. */
OPENSSL_EXPORT int BN_set_word(BIGNUM *bn, BN_ULONG value);

/* BN_set_negative sets the sign of |bn|. */
OPENSSL_EXPORT void BN_set_negative(BIGNUM *bn, int sign);

/* BN_is_negative returns one if |bn| is negative and zero otherwise. */
OPENSSL_EXPORT int BN_is_negative(const BIGNUM *bn);

/* BN_get_flags returns |bn->flags| & |flags|. */
OPENSSL_EXPORT int BN_get_flags(const BIGNUM *bn, int flags);

/* BN_set_flags sets |flags| on |bn|. */
OPENSSL_EXPORT void BN_set_flags(BIGNUM *bn, int flags);


/* Conversion functions. */

/* BN_bin2bn sets |*ret| to the value of |len| bytes from |in|, interpreted as
 * a big-endian number, and returns |ret|. If |ret| is NULL then a fresh
 * |BIGNUM| is allocated and returned. It returns NULL on allocation
 * failure. */
OPENSSL_EXPORT BIGNUM *BN_bin2bn(const uint8_t *in, size_t len, BIGNUM *ret);

/* BN_bn2bin serialises the absolute value of |in| to |out| as a big-endian
 * integer, which must have |BN_num_bytes| of space available. It returns the
 * number of bytes written. */
OPENSSL_EXPORT size_t BN_bn2bin(const BIGNUM *in, uint8_t *out);

/* BN_bn2bin_padded serialises the absolute value of |in| to |out| as a
 * big-endian integer. The integer is padded with leading zeros up to size
 * |len|. If |len| is smaller than |BN_num_bytes|, the function fails and
 * returns 0. Otherwise, it returns 1. */
OPENSSL_EXPORT int BN_bn2bin_padded(uint8_t *out, size_t len, const BIGNUM *in);

/* BN_hex2bn parses the leading hex number from |in|, which may be proceeded by
 * a '-' to indicate a negative number and may contain trailing, non-hex data.
 * If |outp| is not NULL, it constructs a BIGNUM equal to the hex number and
 * stores it in |*outp|. If |*outp| is NULL then it allocates a new BIGNUM and
 * updates |*outp|. It returns the number of bytes of |in| processed or zero on
 * error. */
OPENSSL_EXPORT int BN_hex2bn(BIGNUM **outp, const char *in);

/* BN_dec2bn parses the leading decimal number from |in|, which may be
 * proceeded by a '-' to indicate a negative number and may contain trailing,
 * non-decimal data. If |outp| is not NULL, it constructs a BIGNUM equal to the
 * decimal number and stores it in |*outp|. If |*outp| is NULL then it
 * allocates a new BIGNUM and updates |*outp|. It returns the number of bytes
 * of |in| processed or zero on error. */
OPENSSL_EXPORT int BN_dec2bn(BIGNUM **outp, const char *in);

/* BN_asc2bn acts like |BN_dec2bn| or |BN_hex2bn| depending on whether |in|
 * begins with "0X" or "0x" (indicating hex) or not (indicating decimal). A
 * leading '-' is still permitted and comes before the optional 0X/0x. It
 * returns one on success or zero on error. */
OPENSSL_EXPORT int BN_asc2bn(BIGNUM **outp, const char *in);

/* BN_print_fp writes a hex encoding of |a| to |fp|. It returns one on success
 * and zero on error. */
OPENSSL_EXPORT int BN_print_fp(FILE *fp, const BIGNUM *a);

/* BN_get_word returns the absolute value of |bn| as a single word. If |bn| is
 * too large to be represented as a single word, the maximum possible value
 * will be returned. */
OPENSSL_EXPORT BN_ULONG BN_get_word(const BIGNUM *bn);


/* ASN.1 functions. */

/* BN_parse_asn1_unsigned parses a non-negative DER INTEGER from |cbs| writes
 * the result to |ret|. It returns one on success and zero on failure. */
OPENSSL_EXPORT int BN_parse_asn1_unsigned(CBS *cbs, BIGNUM *ret);

<<<<<<< HEAD
/* BN_bn2cbb marshals |bn| as a non-negative DER INTEGER and appends the result
 * to |cbb|. It returns one on success and zero on failure. */
OPENSSL_EXPORT int BN_bn2cbb(CBB *cbb, const BIGNUM *bn);
=======
/* BN_parse_asn1_unsigned_buggy acts like |BN_parse_asn1_unsigned| but tolerates
 * some invalid encodings. Do not use this function. */
OPENSSL_EXPORT int BN_parse_asn1_unsigned_buggy(CBS *cbs, BIGNUM *ret);

/* BN_marshal_asn1 marshals |bn| as a non-negative DER INTEGER and appends the
 * result to |cbb|. It returns one on success and zero on failure. */
OPENSSL_EXPORT int BN_marshal_asn1(CBB *cbb, const BIGNUM *bn);
>>>>>>> acb24518


/* Internal functions.
 *
 * These functions are useful for code that is doing low-level manipulations of
 * BIGNUM values. However, be sure that no other function in this file does
 * what you want before turning to these. */

/* bn_correct_top decrements |bn->top| until |bn->d[top-1]| is non-zero or
 * until |top| is zero. */
OPENSSL_EXPORT void bn_correct_top(BIGNUM *bn);

/* bn_wexpand ensures that |bn| has at least |words| works of space without
 * altering its value. It returns one on success or zero on allocation
 * failure. */
OPENSSL_EXPORT BIGNUM *bn_wexpand(BIGNUM *bn, size_t words);


/* BIGNUM pools.
 *
 * Certain BIGNUM operations need to use many temporary variables and
 * allocating and freeing them can be quite slow. Thus such opertions typically
 * take a |BN_CTX| parameter, which contains a pool of |BIGNUMs|. The |ctx|
 * argument to a public function may be NULL, in which case a local |BN_CTX|
 * will be created just for the lifetime of that call.
 *
 * A function must call |BN_CTX_start| first. Then, |BN_CTX_get| may be called
 * repeatedly to obtain temporary |BIGNUM|s. All |BN_CTX_get| calls must be made
 * before calling any other functions that use the |ctx| as an argument.
 *
 * Finally, |BN_CTX_end| must be called before returning from the function.
 * When |BN_CTX_end| is called, the |BIGNUM| pointers obtained from
 * |BN_CTX_get| become invalid. */

/* BN_CTX_new returns a new, empty BN_CTX or NULL on allocation failure. */
OPENSSL_EXPORT BN_CTX *BN_CTX_new(void);

/* BN_CTX_free frees all BIGNUMs contained in |ctx| and then frees |ctx|
 * itself. */
OPENSSL_EXPORT void BN_CTX_free(BN_CTX *ctx);

/* BN_CTX_start "pushes" a new entry onto the |ctx| stack and allows future
 * calls to |BN_CTX_get|. */
OPENSSL_EXPORT void BN_CTX_start(BN_CTX *ctx);

/* BN_CTX_get returns a new |BIGNUM|, or NULL on allocation failure. Once
 * |BN_CTX_get| has returned NULL, all future calls will also return NULL until
 * |BN_CTX_end| is called. */
OPENSSL_EXPORT BIGNUM *BN_CTX_get(BN_CTX *ctx);

/* BN_CTX_end invalidates all |BIGNUM|s returned from |BN_CTX_get| since the
 * matching |BN_CTX_start| call. */
OPENSSL_EXPORT void BN_CTX_end(BN_CTX *ctx);


/* Simple arithmetic */

/* BN_add sets |r| = |a| + |b|, where |r| may be the same pointer as either |a|
 * or |b|. It returns one on success and zero on allocation failure. */
OPENSSL_EXPORT int BN_add(BIGNUM *r, const BIGNUM *a, const BIGNUM *b);

/* BN_uadd sets |r| = |a| + |b|, where |a| and |b| are non-negative and |r| may
 * be the same pointer as either |a| or |b|. It returns one on success and zero
 * on allocation failure. */
OPENSSL_EXPORT int BN_uadd(BIGNUM *r, const BIGNUM *a, const BIGNUM *b);

/* BN_add_word adds |w| to |a|. It returns one on success and zero otherwise. */
OPENSSL_EXPORT int BN_add_word(BIGNUM *a, BN_ULONG w);

/* BN_sub sets |r| = |a| - |b|, where |r| must be a distinct pointer from |a|
 * and |b|. It returns one on success and zero on allocation failure. */
OPENSSL_EXPORT int BN_sub(BIGNUM *r, const BIGNUM *a, const BIGNUM *b);

/* BN_usub sets |r| = |a| - |b|, where |a| and |b| are non-negative integers,
 * |b| < |a| and |r| must be a distinct pointer from |a| and |b|. It returns
 * one on success and zero on allocation failure. */
OPENSSL_EXPORT int BN_usub(BIGNUM *r, const BIGNUM *a, const BIGNUM *b);

/* BN_sub_word subtracts |w| from |a|. It returns one on success and zero on
 * allocation failure. */
OPENSSL_EXPORT int BN_sub_word(BIGNUM *a, BN_ULONG w);

/* BN_mul sets |r| = |a| * |b|, where |r| may be the same pointer as |a| or
 * |b|. Returns one on success and zero otherwise. */
OPENSSL_EXPORT int BN_mul(BIGNUM *r, const BIGNUM *a, const BIGNUM *b,
                          BN_CTX *ctx);

/* BN_mul_word sets |bn| = |bn| * |w|. It returns one on success or zero on
 * allocation failure. */
OPENSSL_EXPORT int BN_mul_word(BIGNUM *bn, BN_ULONG w);

/* BN_sqr sets |r| = |a|^2 (i.e. squares), where |r| may be the same pointer as
 * |a|. Returns one on success and zero otherwise. This is more efficient than
 * BN_mul(r, a, a, ctx). */
OPENSSL_EXPORT int BN_sqr(BIGNUM *r, const BIGNUM *a, BN_CTX *ctx);

/* BN_div divides |numerator| by |divisor| and places the result in |quotient|
 * and the remainder in |rem|. Either of |quotient| or |rem| may be NULL, in
 * which case the respective value is not returned. The result is rounded
 * towards zero; thus if |numerator| is negative, the remainder will be zero or
 * negative. It returns one on success or zero on error. */
OPENSSL_EXPORT int BN_div(BIGNUM *quotient, BIGNUM *rem,
                          const BIGNUM *numerator, const BIGNUM *divisor,
                          BN_CTX *ctx);


/* Comparison functions */

/* BN_cmp returns a value less than, equal to or greater than zero if |a| is
 * less than, equal to or greater than |b|, respectively. */
OPENSSL_EXPORT int BN_cmp(const BIGNUM *a, const BIGNUM *b);

/* BN_ucmp returns a value less than, equal to or greater than zero if the
 * absolute value of |a| is less than, equal to or greater than the absolute
 * value of |b|, respectively. */
OPENSSL_EXPORT int BN_ucmp(const BIGNUM *a, const BIGNUM *b);

/* BN_abs_is_word returns one if the absolute value of |bn| equals |w| and zero
 * otherwise. */
OPENSSL_EXPORT int BN_abs_is_word(const BIGNUM *bn, BN_ULONG w);

/* BN_is_zero returns one if |bn| is zero and zero otherwise. */
OPENSSL_EXPORT int BN_is_zero(const BIGNUM *bn);

/* BN_is_one returns one if |bn| equals one and zero otherwise. */
OPENSSL_EXPORT int BN_is_one(const BIGNUM *bn);

/* BN_is_word returns one if |bn| is exactly |w| and zero otherwise. */
OPENSSL_EXPORT int BN_is_word(const BIGNUM *bn, BN_ULONG w);

/* BN_is_odd returns one if |bn| is odd and zero otherwise. */
OPENSSL_EXPORT int BN_is_odd(const BIGNUM *bn);


/* Bitwise operations. */

/* BN_lshift sets |r| equal to |a| << n. The |a| and |r| arguments may be the
 * same |BIGNUM|. It returns one on success and zero on allocation failure. */
OPENSSL_EXPORT int BN_lshift(BIGNUM *r, const BIGNUM *a, int n);

/* BN_lshift1 sets |r| equal to |a| << 1, where |r| and |a| may be the same
 * pointer. It returns one on success and zero on allocation failure. */
OPENSSL_EXPORT int BN_lshift1(BIGNUM *r, const BIGNUM *a);

/* BN_rshift sets |r| equal to |a| >> n, where |r| and |a| may be the same
 * pointer. It returns one on success and zero on allocation failure. */
OPENSSL_EXPORT int BN_rshift(BIGNUM *r, const BIGNUM *a, int n);

/* BN_rshift1 sets |r| equal to |a| >> 1, where |r| and |a| may be the same
 * pointer. It returns one on success and zero on allocation failure. */
OPENSSL_EXPORT int BN_rshift1(BIGNUM *r, const BIGNUM *a);

/* BN_set_bit sets the |n|th, least-significant bit in |a|. For example, if |a|
 * is 2 then setting bit zero will make it 3. It returns one on success or zero
 * on allocation failure. */
OPENSSL_EXPORT int BN_set_bit(BIGNUM *a, int n);

/* BN_is_bit_set returns the value of the |n|th, least-significant bit in |a|,
 * or zero if the bit doesn't exist. */
OPENSSL_EXPORT int BN_is_bit_set(const BIGNUM *a, int n);


/* Modulo arithmetic. */

/* BN_mod_word returns |a| mod |w|. */
OPENSSL_EXPORT BN_ULONG BN_mod_word(const BIGNUM *a, BN_ULONG w);

/* BN_mod is a helper macro that calls |BN_div| and discards the quotient. */
#define BN_mod(rem, numerator, divisor, ctx) \
  BN_div(NULL, (rem), (numerator), (divisor), (ctx))

/* BN_nnmod is a non-negative modulo function. It acts like |BN_mod|, but 0 <=
 * |rem| < |divisor| is always true. It returns one on success and zero on
 * error. */
OPENSSL_EXPORT int BN_nnmod(BIGNUM *rem, const BIGNUM *numerator,
                            const BIGNUM *divisor, BN_CTX *ctx);

/* BN_mod_add_quick sets |r| = |a| + |b| mod |m|. It requires that |a| and |b|
 * be non-negative and less than |m|. It returns one on success and zero on
 * error. */
OPENSSL_EXPORT int BN_mod_add_quick(BIGNUM *r, const BIGNUM *a, const BIGNUM *b,
                                    const BIGNUM *m);

/* BN_mod_sub_quick acts like |BN_mod_sub| but requires that |a| and |b| be
 * non-negative and less than |m|. */
OPENSSL_EXPORT int BN_mod_sub_quick(BIGNUM *r, const BIGNUM *a, const BIGNUM *b,
                                    const BIGNUM *m);

/* BN_mod_mul sets |r| = |a|*|b| mod |m|. It returns one on success and zero
 * on error. */
OPENSSL_EXPORT int BN_mod_mul(BIGNUM *r, const BIGNUM *a, const BIGNUM *b,
                              const BIGNUM *m, BN_CTX *ctx);

/* BN_mod_sqr sets |r| = |a|^2 mod |m|. It returns one on success and zero
 * on error. */
OPENSSL_EXPORT int BN_mod_sqr(BIGNUM *r, const BIGNUM *a, const BIGNUM *m,
                              BN_CTX *ctx);

/* BN_mod_lshift_quick acts like |BN_mod_lshift| but requires that |a| be
 * non-negative and less than |m|. */
OPENSSL_EXPORT int BN_mod_lshift_quick(BIGNUM *r, const BIGNUM *a, int n,
                                       const BIGNUM *m);

/* BN_mod_lshift1_quick acts like |BN_mod_lshift1| but requires that |a| be
 * non-negative and less than |m|. */
OPENSSL_EXPORT int BN_mod_lshift1_quick(BIGNUM *r, const BIGNUM *a,
                                        const BIGNUM *m);


/* Random and prime number generation. */

/* BN_rand sets |rnd| to a random number of length |bits|. If |top| is zero, the
 * most-significant bit, if any, will be set. If |top| is one, the two most
 * significant bits, if any, will be set.
 *
 * If |top| is -1 then no extra action will be taken and |BN_num_bits(rnd)| may
 * not equal |bits| if the most significant bits randomly ended up as zeros.
 *
 * If |bottom| is non-zero, the least-significant bit, if any, will be set. The
 * function returns one on success or zero otherwise. */
OPENSSL_EXPORT int BN_rand(BIGNUM *rnd, int bits, int top, int bottom);

/* BN_rand_range sets |rnd| to a random value [0..range). It returns one on
 * success and zero otherwise. */
OPENSSL_EXPORT int BN_rand_range(BIGNUM *rnd, const BIGNUM *range);

/* BN_pseudo_rand_range is an alias for BN_rand_range. */
OPENSSL_EXPORT int BN_pseudo_rand_range(BIGNUM *rnd, const BIGNUM *range);

/* BN_generate_dsa_nonce generates a random number 0 <= out < range. Unlike
 * BN_rand_range, it also includes the contents of |priv| and |message| in the
 * generation so that an RNG failure isn't fatal as long as |priv| remains
 * secret. This is intended for use in DSA and ECDSA where an RNG weakness
 * leads directly to private key exposure unless this function is used.
 * It returns one on success and zero on error. */
OPENSSL_EXPORT int BN_generate_dsa_nonce(BIGNUM *out, const BIGNUM *range,
                                         const BIGNUM *priv,
                                         const uint8_t *message,
                                         size_t message_len, BN_CTX *ctx);

/* BN_GENCB holds a callback function that is used by generation functions that
 * can take a very long time to complete. Use |BN_GENCB_set| to initialise a
 * |BN_GENCB| structure.
 *
 * The callback receives the address of that |BN_GENCB| structure as its last
 * argument and the user is free to put an arbitary pointer in |arg|. The other
 * arguments are set as follows:
 *   event=BN_GENCB_GENERATED, n=i:   after generating the i'th possible prime
 *                                    number.
 *   event=BN_GENCB_PRIME_TEST, n=-1: when finished trial division primality
 *                                    checks.
 *   event=BN_GENCB_PRIME_TEST, n=i:  when the i'th primality test has finished.
 *
 * The callback can return zero to abort the generation progress or one to
 * allow it to continue.
 *
 * When other code needs to call a BN generation function it will often take a
 * BN_GENCB argument and may call the function with other argument values. */
#define BN_GENCB_GENERATED 0
#define BN_GENCB_PRIME_TEST 1

struct bn_gencb_st {
  void *arg;        /* callback-specific data */
  int (*callback)(int event, int n, struct bn_gencb_st *);
};

/* BN_GENCB_set configures |callback| to call |f| and sets |callout->arg| to
 * |arg|. */
OPENSSL_EXPORT void BN_GENCB_set(BN_GENCB *callback,
                                 int (*f)(int event, int n,
                                          struct bn_gencb_st *),
                                 void *arg);

/* BN_GENCB_call calls |callback|, if not NULL, and returns the return value of
 * the callback, or 1 if |callback| is NULL. */
OPENSSL_EXPORT int BN_GENCB_call(BN_GENCB *callback, int event, int n);

/* BN_generate_prime_ex sets |ret| to a prime number of |bits| length. If safe
 * is non-zero then the prime will be such that (ret-1)/2 is also a prime.
 * (This is needed for Diffie-Hellman groups to ensure that the only subgroups
 * are of size 2 and (p-1)/2.).
 *
 * If |add| is not NULL, the prime will fulfill the condition |ret| % |add| ==
 * |rem| in order to suit a given generator. (If |rem| is NULL then |ret| %
 * |add| == 1.)
 *
 * If |cb| is not NULL, it will be called during processing to give an
 * indication of progress. See the comments for |BN_GENCB|. It returns one on
 * success and zero otherwise. */
OPENSSL_EXPORT int BN_generate_prime_ex(BIGNUM *ret, int bits, int safe,
                                        const BIGNUM *add, const BIGNUM *rem,
                                        BN_GENCB *cb);

/* BN_prime_checks is magic value that can be used as the |checks| argument to
 * the primality testing functions in order to automatically select a number of
 * Miller-Rabin checks that gives a false positive rate of ~2^{-80}. */
#define BN_prime_checks 0

/* BN_is_prime_fasttest_ex returns one if |candidate| is probably a prime
 * number by the Miller-Rabin test, zero if it's certainly not and -1 on error.
 *
 * If |do_trial_division| is non-zero then |candidate| will be tested against a
 * list of small primes before Miller-Rabin tests. The probability of this
 * function returning one when |candidate| is composite is 2^{2*checks}. If
 * |checks| is |BN_prime_checks| then a value that results in approximately
 * 2^{-80} false positive probability is used. If |cb| is not NULL then it is
 * called during the checking process. See the comment above |BN_GENCB|.
 *
 * WARNING: deprecated. Use |BN_primality_test|. */
OPENSSL_EXPORT int BN_is_prime_fasttest_ex(const BIGNUM *candidate, int checks,
                                           BN_CTX *ctx, int do_trial_division,
                                           BN_GENCB *cb);


/* Number theory functions */

/* BN_gcd sets |r| = gcd(|a|, |b|). It returns one on success and zero
 * otherwise. */
OPENSSL_EXPORT int BN_gcd(BIGNUM *r, const BIGNUM *a, const BIGNUM *b,
                          BN_CTX *ctx);

/* BN_mod_inverse sets |out| equal to |a|^-1, mod |n|. If either of |a| or |n|
 * have |BN_FLG_CONSTTIME| set then the operation is performed in constant
 * time. If |out| is NULL, a fresh BIGNUM is allocated. It returns the result
 * or NULL on error. */
OPENSSL_EXPORT BIGNUM *BN_mod_inverse(BIGNUM *out, const BIGNUM *a,
                                      const BIGNUM *n, BN_CTX *ctx);

/* BN_mod_inverse_ex acts like |BN_mod_inverse| except that, when it returns
 * zero, it will set |*out_no_inverse| to one if the failure was caused because
 * |a| has no inverse mod |n|. Otherwise it will set |*out_no_inverse| to
 * zero. */
OPENSSL_EXPORT BIGNUM *BN_mod_inverse_ex(BIGNUM *out, int *out_no_inverse,
                                         const BIGNUM *a, const BIGNUM *n,
                                         BN_CTX *ctx);


/* Montgomery arithmetic. */

/* BN_MONT_CTX contains the precomputed values needed to work in a specific
 * Montgomery domain. */

/* BN_MONT_CTX_new returns a fresh BN_MONT_CTX or NULL on allocation failure. */
OPENSSL_EXPORT BN_MONT_CTX *BN_MONT_CTX_new(void);

/* BN_MONT_CTX_free frees memory associated with |mont|. */
OPENSSL_EXPORT void BN_MONT_CTX_free(BN_MONT_CTX *mont);

/* BN_MONT_CTX_set sets up a Montgomery context given the modulus, |mod|. It
 * returns one on success and zero on error. */
OPENSSL_EXPORT int BN_MONT_CTX_set(BN_MONT_CTX *mont, const BIGNUM *mod,
                                   BN_CTX *ctx);

/* BN_MONT_CTX_set_locked takes |lock| and checks whether |*pmont| is NULL. If
 * so, it creates a new |BN_MONT_CTX| and sets the modulus for it to |mod|. It
 * then stores it as |*pmont| and returns it, or NULL on error.
 *
 * If |*pmont| is already non-NULL then the existing value is returned. */
BN_MONT_CTX *BN_MONT_CTX_set_locked(BN_MONT_CTX **pmont, CRYPTO_MUTEX *lock,
                                    const BIGNUM *mod, BN_CTX *bn_ctx);

/* BN_to_montgomery sets |ret| equal to |a| in the Montgomery domain. It
 * returns one on success and zero on error. */
OPENSSL_EXPORT int BN_to_montgomery(BIGNUM *ret, const BIGNUM *a,
                                    const BN_MONT_CTX *mont, BN_CTX *ctx);

/* BN_from_montgomery sets |ret| equal to |a| * R^-1, i.e. translates values
 * out of the Montgomery domain. It returns one on success or zero on error. */
OPENSSL_EXPORT int BN_from_montgomery(BIGNUM *ret, const BIGNUM *a,
                                      const BN_MONT_CTX *mont, BN_CTX *ctx);

/* BN_mod_mul_montgomery set |r| equal to |a| * |b|, in the Montgomery domain.
 * Both |a| and |b| must already be in the Montgomery domain (by
 * |BN_to_montgomery|). It returns one on success or zero on error. */
OPENSSL_EXPORT int BN_mod_mul_montgomery(BIGNUM *r, const BIGNUM *a,
                                         const BIGNUM *b,
                                         const BN_MONT_CTX *mont, BN_CTX *ctx);


/* Exponentiation. */

OPENSSL_EXPORT int BN_mod_exp_mont(BIGNUM *r, const BIGNUM *a, const BIGNUM *p,
                                   const BIGNUM *m, BN_CTX *ctx,
                                   const BN_MONT_CTX *mont);

OPENSSL_EXPORT int BN_mod_exp_mont_consttime(BIGNUM *rr, const BIGNUM *a,
                                             const BIGNUM *p, const BIGNUM *m,
                                             BN_CTX *ctx,
                                             const BN_MONT_CTX *mont);


/* Private functions */

struct bignum_st {
  BN_ULONG *d; /* Pointer to an array of 'BN_BITS2' bit chunks in little-endian
                  order. */
  int top;   /* Index of last used element in |d|, plus one. */
  int dmax;  /* Size of |d|, in words. */
  int neg;   /* one if the number is negative */
  int flags; /* bitmask of BN_FLG_* values */
};

struct bn_mont_ctx_st {
  BIGNUM RR; /* used to convert to montgomery form */
  BIGNUM N;  /* The modulus */

  /* Least significant word(s) of the "magic" Montgomery constant. When
   * |BN_MONT_CTX_N0_LIMBS == 1|, n0[1] is probably unused, however it is safer
   * to always use two elements just in case any code from another OpenSSL
   * variant that assumes |n0| has two elements is imported. */
  BN_ULONG n0[2];
};

OPENSSL_EXPORT unsigned BN_num_bits_word(BN_ULONG l);

#define BN_FLG_MALLOCED 0x01
#define BN_FLG_STATIC_DATA 0x02
/* avoid leaking exponent information through timing, BN_mod_exp_mont() will
 * call BN_mod_exp_mont_consttime, BN_div() will call BN_div_no_branch,
 * BN_mod_inverse() will call BN_mod_inverse_no_branch. */
#define BN_FLG_CONSTTIME 0x04


#if defined(__cplusplus)
}  /* extern C */
#endif

#define BN_R_ARG2_LT_ARG3 100
#define BN_R_BAD_RECIPROCAL 101
#define BN_R_BIGNUM_TOO_LONG 102
#define BN_R_BITS_TOO_SMALL 103
#define BN_R_CALLED_WITH_EVEN_MODULUS 104
#define BN_R_DIV_BY_ZERO 105
#define BN_R_EXPAND_ON_STATIC_BIGNUM_DATA 106
#define BN_R_INPUT_NOT_REDUCED 107
#define BN_R_INVALID_RANGE 108
#define BN_R_NEGATIVE_NUMBER 109
#define BN_R_NOT_A_SQUARE 110
#define BN_R_NOT_INITIALIZED 111
#define BN_R_NO_INVERSE 112
#define BN_R_PRIVATE_KEY_TOO_LARGE 113
#define BN_R_P_IS_NOT_PRIME 114
#define BN_R_TOO_MANY_ITERATIONS 115
#define BN_R_TOO_MANY_TEMPORARY_VARIABLES 116
#define BN_R_BAD_ENCODING 117
#define BN_R_ENCODE_ERROR 118

#endif  /* OPENSSL_HEADER_BN_H */<|MERGE_RESOLUTION|>--- conflicted
+++ resolved
@@ -253,6 +253,9 @@
  * returns 0. Otherwise, it returns 1. */
 OPENSSL_EXPORT int BN_bn2bin_padded(uint8_t *out, size_t len, const BIGNUM *in);
 
+/* BN_bn2cbb_padded behaves like |BN_bn2bin_padded| but writes to a |CBB|. */
+OPENSSL_EXPORT int BN_bn2cbb_padded(CBB *out, size_t len, const BIGNUM *in);
+
 /* BN_hex2bn parses the leading hex number from |in|, which may be proceeded by
  * a '-' to indicate a negative number and may contain trailing, non-hex data.
  * If |outp| is not NULL, it constructs a BIGNUM equal to the hex number and
@@ -291,19 +294,9 @@
  * the result to |ret|. It returns one on success and zero on failure. */
 OPENSSL_EXPORT int BN_parse_asn1_unsigned(CBS *cbs, BIGNUM *ret);
 
-<<<<<<< HEAD
-/* BN_bn2cbb marshals |bn| as a non-negative DER INTEGER and appends the result
- * to |cbb|. It returns one on success and zero on failure. */
-OPENSSL_EXPORT int BN_bn2cbb(CBB *cbb, const BIGNUM *bn);
-=======
-/* BN_parse_asn1_unsigned_buggy acts like |BN_parse_asn1_unsigned| but tolerates
- * some invalid encodings. Do not use this function. */
-OPENSSL_EXPORT int BN_parse_asn1_unsigned_buggy(CBS *cbs, BIGNUM *ret);
-
 /* BN_marshal_asn1 marshals |bn| as a non-negative DER INTEGER and appends the
  * result to |cbb|. It returns one on success and zero on failure. */
 OPENSSL_EXPORT int BN_marshal_asn1(CBB *cbb, const BIGNUM *bn);
->>>>>>> acb24518
 
 
 /* Internal functions.
